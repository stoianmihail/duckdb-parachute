--- conflicted
+++ resolved
@@ -260,8 +260,6 @@
 void Relation::Insert(const vector<vector<Value>> &values) {
 	vector<string> column_names;
 	auto rel = make_shared_ptr<ValueRelation>(context->GetContext(), values, std::move(column_names), "values");
-<<<<<<< HEAD
-=======
 	rel->Insert(GetAlias());
 }
 
@@ -269,7 +267,6 @@
 	vector<string> column_names;
 	auto rel = make_shared_ptr<ValueRelation>(context->GetContext(), std::move(expressions), std::move(column_names),
 	                                          "values");
->>>>>>> 44c3e83b
 	rel->Insert(GetAlias());
 }
 
