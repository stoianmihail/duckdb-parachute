--- conflicted
+++ resolved
@@ -15,29 +15,8 @@
 
 AggregateRelation::AggregateRelation(shared_ptr<Relation> child_p,
                                      vector<unique_ptr<ParsedExpression>> parsed_expressions, GroupByNode groups_p)
-<<<<<<< HEAD
-=======
     : Relation(child_p->context, RelationType::AGGREGATE_RELATION), expressions(std::move(parsed_expressions)),
       groups(std::move(groups_p)), child(std::move(child_p)) {
-	// bind the expressions
-	context.GetContext()->TryBindRelation(*this, this->columns);
-}
-
-AggregateRelation::AggregateRelation(shared_ptr<Relation> child_p,
-                                     vector<unique_ptr<ParsedExpression>> parsed_expressions,
-                                     vector<unique_ptr<ParsedExpression>> groups_p)
->>>>>>> cb1c4932
-    : Relation(child_p->context, RelationType::AGGREGATE_RELATION), expressions(std::move(parsed_expressions)),
-      child(std::move(child_p)) {
-	if (!groups_p.empty()) {
-		// explicit groups provided: use standard handling
-		GroupingSet grouping_set;
-		for (idx_t i = 0; i < groups_p.size(); i++) {
-			groups.group_expressions.push_back(std::move(groups_p[i]));
-			grouping_set.insert(i);
-		}
-		groups.grouping_sets.push_back(std::move(grouping_set));
-	}
 	// bind the expressions
 	context.GetContext()->TryBindRelation(*this, this->columns);
 }
@@ -56,6 +35,8 @@
 		}
 		groups.grouping_sets.push_back(std::move(grouping_set));
 	}
+	// bind the expressions
+	context.GetContext()->TryBindRelation(*this, this->columns);
 }
 
 unique_ptr<QueryNode> AggregateRelation::GetQueryNode() {
