--- conflicted
+++ resolved
@@ -110,13 +110,8 @@
 				state.cached_expressions.push_back(std::move(expr_ptr));
 			}
 			// replace the original expression with a bound column ref
-<<<<<<< HEAD
-			*expr_ptr = make_uniq<BoundColumnRefExpression>(alias, type,
-			                                                ColumnBinding(state.projection_index, node.column_index));
-=======
 			expr_ptr = make_uniq<BoundColumnRefExpression>(alias, type,
 			                                               ColumnBinding(state.projection_index, node.column_index));
->>>>>>> da69aeaa
 			return;
 		}
 	}
