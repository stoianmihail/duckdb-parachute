#include "duckdb/optimizer/rule/regex_optimizations.hpp"

#include "duckdb/execution/expression_executor.hpp"
#include "duckdb/planner/expression/bound_function_expression.hpp"
#include "duckdb/planner/expression/bound_constant_expression.hpp"

#include "re2/re2.h"
#include "re2/regexp.h"

namespace duckdb {

RegexOptimizationRule::RegexOptimizationRule(ExpressionRewriter &rewriter) : Rule(rewriter) {
	auto func = make_uniq<FunctionExpressionMatcher>();
	func->function = make_uniq<SpecificFunctionMatcher>("regexp_matches");
	func->policy = SetMatcher::Policy::ORDERED;
	func->matchers.push_back(make_uniq<ExpressionMatcher>());
	func->matchers.push_back(make_uniq<ConstantExpressionMatcher>());
	root = std::move(func);
}

unique_ptr<Expression> RegexOptimizationRule::Apply(LogicalOperator &op, vector<reference<Expression>> &bindings,
                                                    bool &changes_made, bool is_root) {
<<<<<<< HEAD
	auto &root = bindings[0]->Cast<BoundFunctionExpression>();
	auto &constant_expr = bindings[2]->Cast<BoundConstantExpression>();
=======
	auto &root = bindings[0].get().Cast<BoundFunctionExpression>();
	auto &constant_expr = bindings[2].get().Cast<BoundConstantExpression>();
>>>>>>> da69aeaa
	D_ASSERT(root.children.size() == 2);

	if (constant_expr.value.IsNull()) {
		return make_uniq<BoundConstantExpression>(Value(root.return_type));
	}

	// the constant_expr is a scalar expression that we have to fold
	if (!constant_expr.IsFoldable()) {
		return nullptr;
	}

	auto constant_value = ExpressionExecutor::EvaluateScalar(GetContext(), constant_expr);
	D_ASSERT(constant_value.type() == constant_expr.return_type);
	auto patt_str = StringValue::Get(constant_value);

	duckdb_re2::RE2 pattern(patt_str);
	if (!pattern.ok()) {
		return nullptr; // this should fail somewhere else
	}

	if (pattern.Regexp()->op() == duckdb_re2::kRegexpLiteralString ||
	    pattern.Regexp()->op() == duckdb_re2::kRegexpLiteral) {
<<<<<<< HEAD
		auto contains = make_uniq<BoundFunctionExpression>(root.return_type, ContainsFun::GetFunction(),
		                                                   std::move(root.children), nullptr);

		string min;
		string max;
		pattern.PossibleMatchRange(&min, &max, patt_str.size());
		if (min == max) {
			contains->children[1] = make_uniq<BoundConstantExpression>(Value(std::move(min)));
		} else {
			contains->children[1] = make_uniq<BoundConstantExpression>(Value(std::move(patt_str)));
		}
=======

		string min;
		string max;
		pattern.PossibleMatchRange(&min, &max, patt_str.size() + 1);
		if (min != max) {
			return nullptr;
		}
		auto parameter = make_uniq<BoundConstantExpression>(Value(std::move(min)));
		auto contains = make_uniq<BoundFunctionExpression>(root.return_type, ContainsFun::GetFunction(),
		                                                   std::move(root.children), nullptr);
		contains->children[1] = std::move(parameter);

>>>>>>> da69aeaa
		return std::move(contains);
	}
	return nullptr;
}

} // namespace duckdb<|MERGE_RESOLUTION|>--- conflicted
+++ resolved
@@ -20,13 +20,8 @@
 
 unique_ptr<Expression> RegexOptimizationRule::Apply(LogicalOperator &op, vector<reference<Expression>> &bindings,
                                                     bool &changes_made, bool is_root) {
-<<<<<<< HEAD
-	auto &root = bindings[0]->Cast<BoundFunctionExpression>();
-	auto &constant_expr = bindings[2]->Cast<BoundConstantExpression>();
-=======
 	auto &root = bindings[0].get().Cast<BoundFunctionExpression>();
 	auto &constant_expr = bindings[2].get().Cast<BoundConstantExpression>();
->>>>>>> da69aeaa
 	D_ASSERT(root.children.size() == 2);
 
 	if (constant_expr.value.IsNull()) {
@@ -49,19 +44,6 @@
 
 	if (pattern.Regexp()->op() == duckdb_re2::kRegexpLiteralString ||
 	    pattern.Regexp()->op() == duckdb_re2::kRegexpLiteral) {
-<<<<<<< HEAD
-		auto contains = make_uniq<BoundFunctionExpression>(root.return_type, ContainsFun::GetFunction(),
-		                                                   std::move(root.children), nullptr);
-
-		string min;
-		string max;
-		pattern.PossibleMatchRange(&min, &max, patt_str.size());
-		if (min == max) {
-			contains->children[1] = make_uniq<BoundConstantExpression>(Value(std::move(min)));
-		} else {
-			contains->children[1] = make_uniq<BoundConstantExpression>(Value(std::move(patt_str)));
-		}
-=======
 
 		string min;
 		string max;
@@ -74,7 +56,6 @@
 		                                                   std::move(root.children), nullptr);
 		contains->children[1] = std::move(parameter);
 
->>>>>>> da69aeaa
 		return std::move(contains);
 	}
 	return nullptr;
