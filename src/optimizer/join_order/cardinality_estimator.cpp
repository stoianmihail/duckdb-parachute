#include "duckdb/function/table/table_scan.hpp"
#include "duckdb/optimizer/join_order/join_node.hpp"
#include "duckdb/optimizer/join_order/join_order_optimizer.hpp"
#include "duckdb/planner/filter/conjunction_filter.hpp"
#include "duckdb/planner/operator/logical_comparison_join.hpp"
#include "duckdb/planner/operator/logical_get.hpp"
#include "duckdb/storage/data_table.hpp"
#include "duckdb/catalog/catalog_entry/table_catalog_entry.hpp"
#include "duckdb/common/printer.hpp"
#include "duckdb/common/enums/join_type.hpp"
#include "duckdb/common/limits.hpp"

namespace duckdb {

// The filter was made on top of a logical sample or other projection,
// but no specific columns are referenced. See issue 4978 number 4.
bool CardinalityEstimator::EmptyFilter(FilterInfo &filter_info) {
	if (!filter_info.left_set && !filter_info.right_set) {
		return true;
	}
	return false;
}

void CardinalityEstimator::AddRelationTdom(FilterInfo &filter_info) {
	D_ASSERT(filter_info.set.count >= 1);
	for (const RelationsToTDom &r2tdom : relations_to_tdoms) {
		auto &i_set = r2tdom.equivalent_relations;
		if (i_set.find(filter_info.left_binding) != i_set.end()) {
			// found an equivalent filter
			return;
		}
	}

	auto key = ColumnBinding(filter_info.left_binding.table_index, filter_info.left_binding.column_index);
	RelationsToTDom new_r2tdom(column_binding_set_t({key}));

	relations_to_tdoms.emplace_back(new_r2tdom);
}

bool CardinalityEstimator::SingleColumnFilter(FilterInfo &filter_info) {
	if (filter_info.left_set && filter_info.right_set) {
		// Both set
		return false;
	}
	if (EmptyFilter(filter_info)) {
		return false;
	}
	return true;
}

vector<idx_t> CardinalityEstimator::DetermineMatchingEquivalentSets(FilterInfo *filter_info) {
	vector<idx_t> matching_equivalent_sets;
	auto equivalent_relation_index = 0;

	for (const RelationsToTDom &r2tdom : relations_to_tdoms) {
		auto &i_set = r2tdom.equivalent_relations;
		if (i_set.find(filter_info->left_binding) != i_set.end()) {
			matching_equivalent_sets.push_back(equivalent_relation_index);
		} else if (i_set.find(filter_info->right_binding) != i_set.end()) {
			// don't add both left and right to the matching_equivalent_sets
			// since both left and right get added to that index anyway.
			matching_equivalent_sets.push_back(equivalent_relation_index);
		}
		equivalent_relation_index++;
	}
	return matching_equivalent_sets;
}

void CardinalityEstimator::AddToEquivalenceSets(FilterInfo *filter_info, vector<idx_t> matching_equivalent_sets) {
	D_ASSERT(matching_equivalent_sets.size() <= 2);
	if (matching_equivalent_sets.size() > 1) {
		// an equivalence relation is connecting two sets of equivalence relations
		// so push all relations from the second set into the first. Later we will delete
		// the second set.
		for (ColumnBinding i : relations_to_tdoms.at(matching_equivalent_sets[1]).equivalent_relations) {
			relations_to_tdoms.at(matching_equivalent_sets[0]).equivalent_relations.insert(i);
		}
		for (auto &column_name : relations_to_tdoms.at(matching_equivalent_sets[1]).column_names) {
			relations_to_tdoms.at(matching_equivalent_sets[0]).column_names.push_back(column_name);
		}
		relations_to_tdoms.at(matching_equivalent_sets[1]).equivalent_relations.clear();
		relations_to_tdoms.at(matching_equivalent_sets[1]).column_names.clear();
		relations_to_tdoms.at(matching_equivalent_sets[0]).filters.push_back(filter_info);
		// add all values of one set to the other, delete the empty one
	} else if (matching_equivalent_sets.size() == 1) {
		auto &tdom_i = relations_to_tdoms.at(matching_equivalent_sets.at(0));
		tdom_i.equivalent_relations.insert(filter_info->left_binding);
		tdom_i.equivalent_relations.insert(filter_info->right_binding);
		tdom_i.filters.push_back(filter_info);
	} else if (matching_equivalent_sets.empty()) {
		column_binding_set_t tmp;
		tmp.insert(filter_info->left_binding);
		tmp.insert(filter_info->right_binding);
		relations_to_tdoms.emplace_back(tmp);
		relations_to_tdoms.back().filters.push_back(filter_info);
	}
}

void CardinalityEstimator::InitEquivalentRelations(const vector<unique_ptr<FilterInfo>> &filter_infos) {
	// For each filter, we fill keep track of the index of the equivalent relation set
	// the left and right relation needs to be added to.
	for (auto &filter : filter_infos) {
		if (SingleColumnFilter(*filter)) {
			// Filter on one relation, (i.e string or range filter on a column).
			// Grab the first relation and add it to  the equivalence_relations
			AddRelationTdom(*filter);
			continue;
		} else if (EmptyFilter(*filter)) {
			continue;
		}
		D_ASSERT(filter->left_set->count >= 1);
		D_ASSERT(filter->right_set->count >= 1);

		auto matching_equivalent_sets = DetermineMatchingEquivalentSets(filter.get());
		AddToEquivalenceSets(filter.get(), matching_equivalent_sets);
	}
	RemoveEmptyTotalDomains();
}

void CardinalityEstimator::RemoveEmptyTotalDomains() {
	auto remove_start = std::remove_if(relations_to_tdoms.begin(), relations_to_tdoms.end(),
	                                   [](RelationsToTDom &r_2_tdom) { return r_2_tdom.equivalent_relations.empty(); });
	relations_to_tdoms.erase(remove_start, relations_to_tdoms.end());
}

void UpdateDenom(Subgraph2Denominator &relation_2_denom, RelationsToTDom &relation_to_tdom, FilterInfo *filter) {
	relation_2_denom.denom *= relation_to_tdom.has_tdom_hll ? relation_to_tdom.tdom_hll : relation_to_tdom.tdom_no_hll;
}

bool FindSubgraphMatchAndMerge(Subgraph2Denominator &merge_to, idx_t find_me,
                               vector<Subgraph2Denominator>::iterator subgraph,
                               vector<Subgraph2Denominator>::iterator end) {
	for (; subgraph != end; subgraph++) {
		if (subgraph->relations.count(find_me) >= 1) {
			for (auto &relation : subgraph->relations) {
				merge_to.relations.insert(relation);
				merge_to.numerator_relations.insert(relation);
			}
			// remove the relations so this subgraph
			// can be deleted from the subgraph2Denominator array
			subgraph->relations.clear();
			merge_to.denom *= subgraph->denom;
			return true;
		}
	}
	return false;
}

vector<Subgraph2Denominator>::iterator FindMatchingSubGraph(Subgraph2Denominator &merge_to, idx_t find_me,
                                                            vector<Subgraph2Denominator>::iterator subgraph,
                                                            vector<Subgraph2Denominator>::iterator end) {
	for (; subgraph != end; subgraph++) {
		if (subgraph->relations.count(find_me) >= 1) {
			return subgraph;
		}
	}
	return subgraph;
}

double CardinalityEstimator::GetNumerator(unordered_set<idx_t> set) {
	double numerator = 1;
	for (auto &relation_id : set) {
		auto &single_node_set = set_manager.GetJoinRelation(relation_id);
		auto card_helper = relation_set_2_cardinality[single_node_set.ToString()];
		numerator *= card_helper.cardinality_before_filters == 0 ? 1 : card_helper.cardinality_before_filters;
	}
	return numerator;
}

DenomInfo CardinalityEstimator::GetDenominator(JoinRelationSet &set) {
	vector<Subgraph2Denominator> subgraphs;
	bool done = false;
	bool found_match = false;
	// TODO: get rid of actual_set.
	unordered_set<idx_t> actual_set;
	for (idx_t i = 0; i < set.count; i++) {
		actual_set.insert(set.relations[i]);
	}

	// Finding the denominator is tricky. You need to go through the tdoms in decreasing order
	// Then loop through all filters in the equivalence set of the tdom to see if both the
	// left and right relations are in the new set, if so you can use that filter.
	// You must also make sure that the filters all relations in the given set, so we use subgraphs
	// that should eventually merge into one connected graph that joins all the relations
	// TODO: Implement a method to cache subgraphs so you don't have to build them up every
	// time the cardinality of a new set is requested

	// relations_to_tdoms has already been sorted.
	for (auto &relation_2_tdom : relations_to_tdoms) {
		// loop through each filter in the tdom.
		if (done) {
			break;
		}
		for (auto &filter : relation_2_tdom.filters) {
			if (actual_set.count(filter->left_binding.table_index) == 0 ||
			    actual_set.count(filter->right_binding.table_index) == 0) {
				continue;
			}
			// the join filter is on relations in the new set.
			found_match = false;
			vector<Subgraph2Denominator>::iterator it;
			for (it = subgraphs.begin(); it != subgraphs.end(); it++) {
				auto left_in = it->relations.count(filter->left_binding.table_index) > 0;
				auto right_in = it->relations.count(filter->right_binding.table_index) > 0;
				if (left_in && right_in) {
					// if both left and right bindings are in the subgraph, continue.
					// This means another filter is connecting relations already in the
					// subgraph it, but it has a tdom that is less, and we don't care.
					found_match = true;
					continue;
				}
				if (!left_in && !right_in) {
					// if both left and right bindings are *not* in the subgraph, continue
					// without finding a match. This will trigger the process to add a new
					// subgraph
					continue;
				}
				idx_t find_table;
				if (left_in) {
					find_table = filter->right_binding.table_index;
				} else {
					D_ASSERT(right_in);

					find_table = filter->left_binding.table_index;
				}
				auto next_subgraph = it + 1;
				if (filter->join_type == JoinType::INNER) {
					// iterate through other subgraphs and merge.
					FindSubgraphMatchAndMerge(*it, find_table, next_subgraph, subgraphs.end());
					// Now insert the right binding and update denominator with the
					// tdom of the filter
					// insert find_table again in case there was no other subgraph.
					it->relations.insert(find_table);
					it->numerator_relations.insert(find_table);
					UpdateDenom(*it, relation_2_tdom, filter);
				} else if (filter->join_type == JoinType::SEMI || filter->join_type == JoinType::ANTI) {
					// don't insert relations into the numerator_relations.
					auto left = it;
					auto right = FindMatchingSubGraph(*it, find_table, next_subgraph, subgraphs.end());
					if (right != subgraphs.end()) {
						if (right_in) {
							std::swap(left, right);
						}
						for (auto &relation : right->relations) {
							left->relations.insert(relation);
						}
						right->relations.clear();
					} else {
						D_ASSERT(!right_in);
						left->relations.insert(find_table);
					}
					left->numerator_filter_strength *= RelationStatisticsHelper::DEFAULT_SELECTIVITY;
				} else {
					// cross product.
					auto left = it;
					auto right = FindMatchingSubGraph(*it, find_table, next_subgraph, subgraphs.end());
					if (right != subgraphs.end()) {
						for (auto &rel : right->numerator_relations) {
							left->relations.insert(rel);
							left->numerator_relations.insert(rel);
						}
					} else {
						it->relations.insert(find_table);
						it->numerator_relations.insert(find_table);
					}
				}
				found_match = true;
				break;
			}
			// means that the filter joins relations in the given set, but there is no
			// connection to any subgraph in subgraphs. Add a new subgraph, and maybe later there will be
			// a connection.
			if (!found_match) {
				subgraphs.emplace_back();
				auto &subgraph = subgraphs.back();
				subgraph.relations.insert(filter->left_binding.table_index);
				subgraph.numerator_relations.insert(filter->left_binding.table_index);
				if (filter->join_type == JoinType::INNER) {
					subgraph.relations.insert(filter->right_binding.table_index);
					subgraph.numerator_relations.insert(filter->right_binding.table_index);
					UpdateDenom(subgraph, relation_2_tdom, filter);
				} else if (filter->join_type == JoinType::SEMI || filter->join_type == JoinType::ANTI) {
					subgraph.relations.insert(filter->right_binding.table_index);
					// don't insert into numerator relations. cardinality of a semi join is
					// ({{left_relations}} * default_selectivity)
					subgraph.numerator_filter_strength *= RelationStatisticsHelper::DEFAULT_SELECTIVITY;
				}
			}
			auto remove_start = std::remove_if(subgraphs.begin(), subgraphs.end(),
			                                   [](Subgraph2Denominator &s) { return s.relations.empty(); });
			subgraphs.erase(remove_start, subgraphs.end());

			if (subgraphs.size() == 1 && subgraphs.at(0).relations.size() == set.count) {
				// You have found enough filters to connect the relations. These are guaranteed
				// to be the filters with the highest Tdoms.
				done = true;
				break;
			}
		}
	}
	double denom = 1;
	// TODO: It's possible cross-products were added and are not present in the filters in the relation_2_tdom
	//       structures. When that's the case, merge all subgraphs
	if (subgraphs.size() > 1) {
		auto final_subgraph = subgraphs.at(0);
		for (auto merge_with = subgraphs.begin() + 1; merge_with != subgraphs.end(); merge_with++) {
			for (auto &relation : merge_with->relations) {
				final_subgraph.relations.insert(relation);
			}
			for (auto &relation : merge_with->numerator_relations) {
				final_subgraph.numerator_relations.insert(relation);
			}
			final_subgraph.denom *= merge_with->denom;
			final_subgraph.numerator_filter_strength *= merge_with->numerator_filter_strength;
		}
<<<<<<< HEAD
	}
	//	for (auto &match : subgraphs) {
	//		denom *= match.denom;
	//	}
	// can happen if a table has cardinality 0, a tdom is set to 0, or if a cross product is used.
	if (subgraphs.size() == 0 || denom == 0) {
		// denominator is 1 and numerators are a cross product of cardinalities.
		unordered_set<idx_t> numerator_relations(actual_set);
		return DenomInfo(numerator_relations, 1, 1);
	}
	return DenomInfo(subgraphs.at(0).numerator_relations, subgraphs.at(0).numerator_filter_strength,
	                 subgraphs.at(0).denom);
}

template <>
double CardinalityEstimator::EstimateCardinalityWithSet(JoinRelationSet &new_set) {

	if (relation_set_2_cardinality.find(new_set.ToString()) != relation_set_2_cardinality.end()) {
		return relation_set_2_cardinality[new_set.ToString()].cardinality_before_filters;
	}
=======
	}
	// can happen if a table has cardinality 0, a tdom is set to 0, or if a cross product is used.
	if (subgraphs.size() == 0 || denom == 0) {
		// denominator is 1 and numerators are a cross product of cardinalities.
		unordered_set<idx_t> numerator_relations(actual_set);
		return DenomInfo(numerator_relations, 1, 1);
	}
	return DenomInfo(subgraphs.at(0).numerator_relations, subgraphs.at(0).numerator_filter_strength,
	                 subgraphs.at(0).denom);
}

template <>
double CardinalityEstimator::EstimateCardinalityWithSet(JoinRelationSet &new_set) {

	if (relation_set_2_cardinality.find(new_set.ToString()) != relation_set_2_cardinality.end()) {
		return relation_set_2_cardinality[new_set.ToString()].cardinality_before_filters;
	}
>>>>>>> 5076c09a
	auto denom = GetDenominator(new_set);
	auto numerator = GetNumerator(denom.numerator_relations) * denom.filter_strength;

	double result = numerator / denom.denominator;
	auto new_entry = CardinalityHelper(result, 1);
	relation_set_2_cardinality[new_set.ToString()] = new_entry;
	return result;
}

template <>
idx_t CardinalityEstimator::EstimateCardinalityWithSet(JoinRelationSet &new_set) {
	auto cardinality_as_double = EstimateCardinalityWithSet<double>(new_set);
	auto max = NumericLimits<idx_t>::Maximum();
	// need to add a buffer
	if (cardinality_as_double >= max) {
		return max;
	}
	return (idx_t)cardinality_as_double;
}

bool SortTdoms(const RelationsToTDom &a, const RelationsToTDom &b) {
	if (a.has_tdom_hll && b.has_tdom_hll) {
		return a.tdom_hll > b.tdom_hll;
	}
	if (a.has_tdom_hll) {
		return a.tdom_hll > b.tdom_no_hll;
	}
	if (b.has_tdom_hll) {
		return a.tdom_no_hll > b.tdom_hll;
	}
	return a.tdom_no_hll > b.tdom_no_hll;
}

void CardinalityEstimator::InitCardinalityEstimatorProps(optional_ptr<JoinRelationSet> set, RelationStats &stats) {
	// Get the join relation set
	D_ASSERT(stats.stats_initialized);
	auto relation_cardinality = stats.cardinality;
	auto relation_filter = stats.filter_strength;

	auto card_helper = CardinalityHelper(relation_cardinality, relation_filter);
	if (set->ToString() == "[2, 3]") {
		auto break_here = 0;
	}
	relation_set_2_cardinality[set->ToString()] = card_helper;

	UpdateTotalDomains(set, stats);

	// sort relations from greatest tdom to lowest tdom.
	std::sort(relations_to_tdoms.begin(), relations_to_tdoms.end(), SortTdoms);
}

void CardinalityEstimator::UpdateTotalDomains(optional_ptr<JoinRelationSet> set, RelationStats &stats) {
	D_ASSERT(set->count == 1);
	auto relation_id = set->relations[0];
	//! Initialize the distinct count for all columns used in joins with the current relation.
	//	D_ASSERT(stats.column_distinct_count.size() >= 1);

	for (idx_t i = 0; i < stats.column_distinct_count.size(); i++) {
		//! for every column used in a filter in the relation, get the distinct count via HLL, or assume it to be
		//! the cardinality
		// Update the relation_to_tdom set with the estimated distinct count (or tdom) calculated above
		auto key = ColumnBinding(relation_id, i);
		for (auto &relation_to_tdom : relations_to_tdoms) {
			column_binding_set_t i_set = relation_to_tdom.equivalent_relations;
			if (i_set.find(key) == i_set.end()) {
				continue;
			}
			auto distinct_count = stats.column_distinct_count.at(i);
			if (distinct_count.from_hll && relation_to_tdom.has_tdom_hll) {
				relation_to_tdom.tdom_hll = MaxValue(relation_to_tdom.tdom_hll, distinct_count.distinct_count);
			} else if (distinct_count.from_hll && !relation_to_tdom.has_tdom_hll) {
				relation_to_tdom.has_tdom_hll = true;
				relation_to_tdom.tdom_hll = distinct_count.distinct_count;
			} else {
				relation_to_tdom.tdom_no_hll = MinValue(distinct_count.distinct_count, relation_to_tdom.tdom_no_hll);
			}
			break;
		}
	}
}

// LCOV_EXCL_START

void CardinalityEstimator::AddRelationNamesToTdoms(vector<RelationStats> &stats) {
#ifdef DEBUG
	for (auto &total_domain : relations_to_tdoms) {
		for (auto &binding : total_domain.equivalent_relations) {
			D_ASSERT(binding.table_index < stats.size());
			D_ASSERT(binding.column_index < stats.at(binding.table_index).column_names.size());
			string column_name = stats.at(binding.table_index).column_names.at(binding.column_index);
			total_domain.column_names.push_back(column_name);
		}
	}
#endif
}

void CardinalityEstimator::PrintRelationToTdomInfo() {
	for (auto &total_domain : relations_to_tdoms) {
		string domain = "Following columns have the same distinct count: ";
		for (auto &column_name : total_domain.column_names) {
			domain += column_name + ", ";
		}
		bool have_hll = total_domain.has_tdom_hll;
		domain += "\n TOTAL DOMAIN = " + to_string(have_hll ? total_domain.tdom_hll : total_domain.tdom_no_hll);
		Printer::Print(domain);
	}
}

// LCOV_EXCL_STOP

} // namespace duckdb<|MERGE_RESOLUTION|>--- conflicted
+++ resolved
@@ -313,11 +313,7 @@
 			final_subgraph.denom *= merge_with->denom;
 			final_subgraph.numerator_filter_strength *= merge_with->numerator_filter_strength;
 		}
-<<<<<<< HEAD
-	}
-	//	for (auto &match : subgraphs) {
-	//		denom *= match.denom;
-	//	}
+	}
 	// can happen if a table has cardinality 0, a tdom is set to 0, or if a cross product is used.
 	if (subgraphs.size() == 0 || denom == 0) {
 		// denominator is 1 and numerators are a cross product of cardinalities.
@@ -334,25 +330,6 @@
 	if (relation_set_2_cardinality.find(new_set.ToString()) != relation_set_2_cardinality.end()) {
 		return relation_set_2_cardinality[new_set.ToString()].cardinality_before_filters;
 	}
-=======
-	}
-	// can happen if a table has cardinality 0, a tdom is set to 0, or if a cross product is used.
-	if (subgraphs.size() == 0 || denom == 0) {
-		// denominator is 1 and numerators are a cross product of cardinalities.
-		unordered_set<idx_t> numerator_relations(actual_set);
-		return DenomInfo(numerator_relations, 1, 1);
-	}
-	return DenomInfo(subgraphs.at(0).numerator_relations, subgraphs.at(0).numerator_filter_strength,
-	                 subgraphs.at(0).denom);
-}
-
-template <>
-double CardinalityEstimator::EstimateCardinalityWithSet(JoinRelationSet &new_set) {
-
-	if (relation_set_2_cardinality.find(new_set.ToString()) != relation_set_2_cardinality.end()) {
-		return relation_set_2_cardinality[new_set.ToString()].cardinality_before_filters;
-	}
->>>>>>> 5076c09a
 	auto denom = GetDenominator(new_set);
 	auto numerator = GetNumerator(denom.numerator_relations) * denom.filter_strength;
 
