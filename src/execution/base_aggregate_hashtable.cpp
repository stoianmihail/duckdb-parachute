--- conflicted
+++ resolved
@@ -23,11 +23,7 @@
       payload_types(move(payload_types_p)), group_width(0), group_mask_width(0), group_padding(0), payload_width(0) {
 
 	// Null mask at the front - 1 bit per value.
-<<<<<<< HEAD
-	group_mask_width = ValidityData::EntryCount(group_types.size()) * sizeof(validity_t);
-=======
 	group_mask_width = ValidityBytes::ValidityMaskSize(group_types.size());
->>>>>>> 94247de5
 	group_width = group_mask_width;
 	for (idx_t i = 0; i < group_types.size(); i++) {
 		group_width += GetTypeIdSize(group_types[i].InternalType());
