#include "duckdb/execution/index/art/art.hpp"

#include "duckdb/common/radix.hpp"
#include "duckdb/common/vector_operations/vector_operations.hpp"
#include "duckdb/execution/expression_executor.hpp"
#include "duckdb/storage/arena_allocator.hpp"
#include "duckdb/execution/index/art/art_key.hpp"
#include "duckdb/execution/index/art/leaf_segment.hpp"
#include "duckdb/execution/index/art/prefix.hpp"
#include "duckdb/execution/index/art/leaf.hpp"
#include "duckdb/execution/index/art/node4.hpp"
#include "duckdb/execution/index/art/node16.hpp"
#include "duckdb/execution/index/art/node48.hpp"
#include "duckdb/execution/index/art/node256.hpp"
#include "duckdb/execution/index/art/iterator.hpp"
#include "duckdb/common/types/conflict_manager.hpp"
#include "duckdb/storage/table/scan_state.hpp"

#include <algorithm>
#include <cstring>

namespace duckdb {

struct ARTIndexScanState : public IndexScanState {

	//! Scan predicates (single predicate scan or range scan)
	Value values[2];
	//! Expressions of the scan predicates
	ExpressionType expressions[2];
	bool checked = false;
	//! All scanned row IDs
	vector<row_t> result_ids;
	Iterator iterator;
};

ART::ART(const vector<column_t> &column_ids, TableIOManager &table_io_manager,
         const vector<unique_ptr<Expression>> &unbound_expressions, const IndexConstraintType constraint_type,
         AttachedDatabase &db, const idx_t block_id, const idx_t block_offset)

    : Index(db, IndexType::ART, table_io_manager, column_ids, unbound_expressions, constraint_type) {

	if (!Radix::IsLittleEndian()) {
		throw NotImplementedException("ART indexes are not supported on big endian architectures");
	}

	// initialize all allocators
	allocators.emplace_back(make_uniq<FixedSizeAllocator>(sizeof(Prefix), buffer_manager.GetBufferAllocator()));
	allocators.emplace_back(make_uniq<FixedSizeAllocator>(sizeof(LeafSegment), buffer_manager.GetBufferAllocator()));
	allocators.emplace_back(make_uniq<FixedSizeAllocator>(sizeof(Leaf), buffer_manager.GetBufferAllocator()));
	allocators.emplace_back(make_uniq<FixedSizeAllocator>(sizeof(Node4), buffer_manager.GetBufferAllocator()));
	allocators.emplace_back(make_uniq<FixedSizeAllocator>(sizeof(Node16), buffer_manager.GetBufferAllocator()));
	allocators.emplace_back(make_uniq<FixedSizeAllocator>(sizeof(Node48), buffer_manager.GetBufferAllocator()));
	allocators.emplace_back(make_uniq<FixedSizeAllocator>(sizeof(Node256), buffer_manager.GetBufferAllocator()));

	// set the root node of the tree
	tree = make_uniq<Node>();
	if (block_id != DConstants::INVALID_INDEX) {
		tree->buffer_id = block_id;
		tree->offset = block_offset;
		tree->Deserialize(*this);
	}
	serialized_data_pointer = BlockPointer(block_id, block_offset);

	// validate the types of the key columns
	for (idx_t i = 0; i < types.size(); i++) {
		switch (types[i]) {
		case PhysicalType::BOOL:
		case PhysicalType::INT8:
		case PhysicalType::INT16:
		case PhysicalType::INT32:
		case PhysicalType::INT64:
		case PhysicalType::INT128:
		case PhysicalType::UINT8:
		case PhysicalType::UINT16:
		case PhysicalType::UINT32:
		case PhysicalType::UINT64:
		case PhysicalType::FLOAT:
		case PhysicalType::DOUBLE:
		case PhysicalType::VARCHAR:
			break;
		default:
			throw InvalidTypeException(logical_types[i], "Invalid type for index key.");
		}
	}
}

ART::~ART() {
	tree->Reset();
}

//===--------------------------------------------------------------------===//
// Initialize Predicate Scans
//===--------------------------------------------------------------------===//

unique_ptr<IndexScanState> ART::InitializeScanSinglePredicate(const Transaction &transaction, const Value &value,
                                                              const ExpressionType expression_type) {
	// initialize point lookup
	auto result = make_uniq<ARTIndexScanState>();
	result->values[0] = value;
	result->expressions[0] = expression_type;
	return std::move(result);
}

unique_ptr<IndexScanState> ART::InitializeScanTwoPredicates(const Transaction &transaction, const Value &low_value,
                                                            const ExpressionType low_expression_type,
                                                            const Value &high_value,
                                                            const ExpressionType high_expression_type) {
	// initialize range lookup
	auto result = make_uniq<ARTIndexScanState>();
	result->values[0] = low_value;
	result->expressions[0] = low_expression_type;
	result->values[1] = high_value;
	result->expressions[1] = high_expression_type;
	return std::move(result);
}

//===--------------------------------------------------------------------===//
// Keys
//===--------------------------------------------------------------------===//

template <class T>
static void TemplatedGenerateKeys(ArenaAllocator &allocator, Vector &input, idx_t count, vector<ARTKey> &keys) {
	UnifiedVectorFormat idata;
	input.ToUnifiedFormat(count, idata);

	D_ASSERT(keys.size() >= count);
	auto input_data = UnifiedVectorFormat::GetData<T>(idata);
	for (idx_t i = 0; i < count; i++) {
		auto idx = idata.sel->get_index(i);
		if (idata.validity.RowIsValid(idx)) {
			ARTKey::CreateARTKey<T>(allocator, input.GetType(), keys[i], input_data[idx]);
		} else {
			// we need to possibly reset the former key value in the keys vector
			keys[i] = ARTKey();
		}
	}
}

template <class T>
static void ConcatenateKeys(ArenaAllocator &allocator, Vector &input, idx_t count, vector<ARTKey> &keys) {
	UnifiedVectorFormat idata;
	input.ToUnifiedFormat(count, idata);

	auto input_data = UnifiedVectorFormat::GetData<T>(idata);
	for (idx_t i = 0; i < count; i++) {
		auto idx = idata.sel->get_index(i);

		// key is not NULL (no previous column entry was NULL)
		if (!keys[i].Empty()) {
			if (!idata.validity.RowIsValid(idx)) {
				// this column entry is NULL, set whole key to NULL
				keys[i] = ARTKey();
			} else {
				auto other_key = ARTKey::CreateARTKey<T>(allocator, input.GetType(), input_data[idx]);
				keys[i].ConcatenateARTKey(allocator, other_key);
			}
		}
	}
}

void ART::GenerateKeys(ArenaAllocator &allocator, DataChunk &input, vector<ARTKey> &keys) {
	// generate keys for the first input column
	switch (input.data[0].GetType().InternalType()) {
	case PhysicalType::BOOL:
		TemplatedGenerateKeys<bool>(allocator, input.data[0], input.size(), keys);
		break;
	case PhysicalType::INT8:
		TemplatedGenerateKeys<int8_t>(allocator, input.data[0], input.size(), keys);
		break;
	case PhysicalType::INT16:
		TemplatedGenerateKeys<int16_t>(allocator, input.data[0], input.size(), keys);
		break;
	case PhysicalType::INT32:
		TemplatedGenerateKeys<int32_t>(allocator, input.data[0], input.size(), keys);
		break;
	case PhysicalType::INT64:
		TemplatedGenerateKeys<int64_t>(allocator, input.data[0], input.size(), keys);
		break;
	case PhysicalType::INT128:
		TemplatedGenerateKeys<hugeint_t>(allocator, input.data[0], input.size(), keys);
		break;
	case PhysicalType::UINT8:
		TemplatedGenerateKeys<uint8_t>(allocator, input.data[0], input.size(), keys);
		break;
	case PhysicalType::UINT16:
		TemplatedGenerateKeys<uint16_t>(allocator, input.data[0], input.size(), keys);
		break;
	case PhysicalType::UINT32:
		TemplatedGenerateKeys<uint32_t>(allocator, input.data[0], input.size(), keys);
		break;
	case PhysicalType::UINT64:
		TemplatedGenerateKeys<uint64_t>(allocator, input.data[0], input.size(), keys);
		break;
	case PhysicalType::FLOAT:
		TemplatedGenerateKeys<float>(allocator, input.data[0], input.size(), keys);
		break;
	case PhysicalType::DOUBLE:
		TemplatedGenerateKeys<double>(allocator, input.data[0], input.size(), keys);
		break;
	case PhysicalType::VARCHAR:
		TemplatedGenerateKeys<string_t>(allocator, input.data[0], input.size(), keys);
		break;
	default:
		throw InternalException("Invalid type for index");
	}

	for (idx_t i = 1; i < input.ColumnCount(); i++) {
		// for each of the remaining columns, concatenate
		switch (input.data[i].GetType().InternalType()) {
		case PhysicalType::BOOL:
			ConcatenateKeys<bool>(allocator, input.data[i], input.size(), keys);
			break;
		case PhysicalType::INT8:
			ConcatenateKeys<int8_t>(allocator, input.data[i], input.size(), keys);
			break;
		case PhysicalType::INT16:
			ConcatenateKeys<int16_t>(allocator, input.data[i], input.size(), keys);
			break;
		case PhysicalType::INT32:
			ConcatenateKeys<int32_t>(allocator, input.data[i], input.size(), keys);
			break;
		case PhysicalType::INT64:
			ConcatenateKeys<int64_t>(allocator, input.data[i], input.size(), keys);
			break;
		case PhysicalType::INT128:
			ConcatenateKeys<hugeint_t>(allocator, input.data[i], input.size(), keys);
			break;
		case PhysicalType::UINT8:
			ConcatenateKeys<uint8_t>(allocator, input.data[i], input.size(), keys);
			break;
		case PhysicalType::UINT16:
			ConcatenateKeys<uint16_t>(allocator, input.data[i], input.size(), keys);
			break;
		case PhysicalType::UINT32:
			ConcatenateKeys<uint32_t>(allocator, input.data[i], input.size(), keys);
			break;
		case PhysicalType::UINT64:
			ConcatenateKeys<uint64_t>(allocator, input.data[i], input.size(), keys);
			break;
		case PhysicalType::FLOAT:
			ConcatenateKeys<float>(allocator, input.data[i], input.size(), keys);
			break;
		case PhysicalType::DOUBLE:
			ConcatenateKeys<double>(allocator, input.data[i], input.size(), keys);
			break;
		case PhysicalType::VARCHAR:
			ConcatenateKeys<string_t>(allocator, input.data[i], input.size(), keys);
			break;
		default:
			throw InternalException("Invalid type for index");
		}
	}
}

//===--------------------------------------------------------------------===//
// Construct from sorted data (only during CREATE (UNIQUE) INDEX statements)
//===--------------------------------------------------------------------===//

struct KeySection {
	KeySection(idx_t start_p, idx_t end_p, idx_t depth_p, data_t key_byte_p)
	    : start(start_p), end(end_p), depth(depth_p), key_byte(key_byte_p) {};
	KeySection(idx_t start_p, idx_t end_p, vector<ARTKey> &keys, KeySection &key_section)
	    : start(start_p), end(end_p), depth(key_section.depth + 1), key_byte(keys[end_p].data[key_section.depth]) {};
	idx_t start;
	idx_t end;
	idx_t depth;
	data_t key_byte;
};

void GetChildSections(vector<KeySection> &child_sections, vector<ARTKey> &keys, KeySection &key_section) {

	idx_t child_start_idx = key_section.start;
	for (idx_t i = key_section.start + 1; i <= key_section.end; i++) {
		if (keys[i - 1].data[key_section.depth] != keys[i].data[key_section.depth]) {
			child_sections.emplace_back(child_start_idx, i - 1, keys, key_section);
			child_start_idx = i;
		}
	}
	child_sections.emplace_back(child_start_idx, key_section.end, keys, key_section);
}

bool Construct(ART &art, vector<ARTKey> &keys, row_t *row_ids, Node &node, KeySection &key_section,
               bool &has_constraint) {

	D_ASSERT(key_section.start < keys.size());
	D_ASSERT(key_section.end < keys.size());
	D_ASSERT(key_section.start <= key_section.end);

	auto &start_key = keys[key_section.start];
	auto &end_key = keys[key_section.end];

	// increment the depth until we reach a leaf or find a mismatching byte
	auto prefix_start = key_section.depth;
	while (start_key.len != key_section.depth && start_key.ByteMatches(end_key, key_section.depth)) {
		key_section.depth++;
	}

	// we reached a leaf, i.e. all the bytes of start_key and end_key match
	if (start_key.len == key_section.depth) {
		// end_idx is inclusive
		auto num_row_ids = key_section.end - key_section.start + 1;

		// check for possible constraint violation
		auto single_row_id = num_row_ids == 1;
		if (has_constraint && !single_row_id) {
			return false;
		}

		reference<Node> ref_node(node);
		Prefix::New(art, ref_node, start_key, prefix_start, start_key.len - prefix_start);
		if (single_row_id) {
			Leaf::New(art, ref_node, row_ids[key_section.start]);
		} else {
			Leaf::New(art, ref_node, row_ids + key_section.start, num_row_ids);
		}
		return true;
	}

	// create a new node and recurse

	// we will find at least two child entries of this node, otherwise we'd have reached a leaf
	vector<KeySection> child_sections;
	GetChildSections(child_sections, keys, key_section);

	// set the prefix
	reference<Node> ref_node(node);
	auto prefix_length = key_section.depth - prefix_start;
	Prefix::New(art, ref_node, start_key, prefix_start, prefix_length);

	// set the node
	auto node_type = Node::GetARTNodeTypeByCount(child_sections.size());
	Node::New(art, ref_node, node_type);

	// recurse on each child section
	for (auto &child_section : child_sections) {
		Node new_child;
		auto no_violation = Construct(art, keys, row_ids, new_child, child_section, has_constraint);
		Node::InsertChild(art, ref_node, child_section.key_byte, new_child);
		if (!no_violation) {
			return false;
		}
	}
	return true;
}

bool ART::ConstructFromSorted(idx_t count, vector<ARTKey> &keys, Vector &row_identifiers) {

	// prepare the row_identifiers
	row_identifiers.Flatten(count);
	auto row_ids = FlatVector::GetData<row_t>(row_identifiers);

	auto key_section = KeySection(0, count - 1, 0, 0);
	auto has_constraint = IsUnique();
	return Construct(*this, keys, row_ids, *this->tree, key_section, has_constraint);
}

//===--------------------------------------------------------------------===//
// Insert / Verification / Constraint Checking
//===--------------------------------------------------------------------===//
PreservedError ART::Insert(IndexLock &lock, DataChunk &input, Vector &row_ids) {

	D_ASSERT(row_ids.GetType().InternalType() == ROW_TYPE);
	D_ASSERT(logical_types[0] == input.data[0].GetType());

	// generate the keys for the given input
	ArenaAllocator arena_allocator(BufferAllocator::Get(db));
	vector<ARTKey> keys(input.size());
	GenerateKeys(arena_allocator, input, keys);

	// get the corresponding row IDs
	row_ids.Flatten(input.size());
	auto row_identifiers = FlatVector::GetData<row_t>(row_ids);

	// now insert the elements into the index
	idx_t failed_index = DConstants::INVALID_INDEX;
	for (idx_t i = 0; i < input.size(); i++) {
		if (keys[i].Empty()) {
			continue;
		}

		row_t row_id = row_identifiers[i];
		if (!Insert(*tree, keys[i], 0, row_id)) {
			// failed to insert because of constraint violation
			failed_index = i;
			break;
		}
	}

	// failed to insert because of constraint violation: remove previously inserted entries
	if (failed_index != DConstants::INVALID_INDEX) {
		for (idx_t i = 0; i < failed_index; i++) {
			if (keys[i].Empty()) {
				continue;
			}
			row_t row_id = row_identifiers[i];
			Erase(*tree, keys[i], 0, row_id);
		}
	}

	if (failed_index != DConstants::INVALID_INDEX) {
		return PreservedError(ConstraintException("PRIMARY KEY or UNIQUE constraint violated: duplicate key \"%s\"",
		                                          AppendRowError(input, failed_index)));
	}
	return PreservedError();
}

PreservedError ART::Append(IndexLock &lock, DataChunk &appended_data, Vector &row_identifiers) {
	DataChunk expression_result;
	expression_result.Initialize(Allocator::DefaultAllocator(), logical_types);

	// first resolve the expressions for the index
	ExecuteExpressions(appended_data, expression_result);

	// now insert into the index
	return Insert(lock, expression_result, row_identifiers);
}

void ART::VerifyAppend(DataChunk &chunk) {
	ConflictManager conflict_manager(VerifyExistenceType::APPEND, chunk.size());
	CheckConstraintsForChunk(chunk, conflict_manager);
}

void ART::VerifyAppend(DataChunk &chunk, ConflictManager &conflict_manager) {
	D_ASSERT(conflict_manager.LookupType() == VerifyExistenceType::APPEND);
	CheckConstraintsForChunk(chunk, conflict_manager);
}

bool ART::InsertToLeaf(Node &leaf_node, const row_t &row_id) {

	auto &leaf = Leaf::Get(*this, leaf_node);

#ifdef DEBUG
	for (idx_t k = 0; k < leaf.count; k++) {
		D_ASSERT(leaf.GetRowId(*this, k) != row_id);
	}
#endif
	if (IsUnique() && leaf.count != 0) {
		return false;
	}
	leaf.Insert(*this, row_id);
	return true;
}

bool ART::Insert(Node &node, const ARTKey &key, idx_t depth, const row_t &row_id) {

	// node is currently empty, create a leaf here with the key
	if (!node.IsSet()) {
		D_ASSERT(depth <= key.len);
		reference<Node> ref_node(node);
		Prefix::New(*this, ref_node, key, depth, key.len - depth);
		Leaf::New(*this, ref_node, row_id);
		return true;
	}

	auto node_type = node.DecodeARTNodeType();

	// insert the row ID into this leaf
	if (node_type == NType::LEAF) {
		return InsertToLeaf(node, row_id);
	}

	if (node_type != NType::PREFIX) {
		D_ASSERT(depth < key.len);
		auto child = node.GetChild(*this, key[depth]);

		// recurse, if a child exists at key[depth]
		if (child) {
			bool success = Insert(*child, key, depth + 1, row_id);
			node.ReplaceChild(*this, key[depth], *child);
			return success;
		}

		// insert a new leaf node at key[depth]
		Node leaf_node;
		if (depth + 1 < key.len) {
			reference<Node> ref_node(leaf_node);
			Prefix::New(*this, ref_node, key, depth + 1, key.len - depth - 1);
			Leaf::New(*this, ref_node, row_id);
		} else {
			Leaf::New(*this, leaf_node, row_id);
		}
		Node::InsertChild(*this, node, key[depth], leaf_node);
		return true;
	}

	// this is a prefix node, traverse
	reference<Node> next_node(node);
	auto mismatch_position = Prefix::Traverse(*this, next_node, key, depth);

	// prefix matches key
	if (next_node.get().DecodeARTNodeType() != NType::PREFIX) {
		return Insert(next_node, key, depth, row_id);
	}

	// prefix does not match the key, we need to create a new Node4; this new Node4 has two children,
	// the remaining part of the prefix, and the new leaf
	Node remaining_prefix;
	auto prefix_byte = Prefix::GetByte(*this, next_node, mismatch_position);
	Prefix::Split(*this, next_node, remaining_prefix, mismatch_position);
	Node4::New(*this, next_node);

	// insert remaining prefix
	Node4::InsertChild(*this, next_node, prefix_byte, remaining_prefix);

	// insert new leaf
	Node leaf_node;
	if (depth + 1 < key.len) {
		reference<Node> ref_node(leaf_node);
		Prefix::New(*this, ref_node, key, depth + 1, key.len - depth - 1);
		Leaf::New(*this, ref_node, row_id);
	} else {
		Leaf::New(*this, leaf_node, row_id);
	}
	Node4::InsertChild(*this, next_node, key[depth], leaf_node);
	return true;
}

//===--------------------------------------------------------------------===//
// Delete
//===--------------------------------------------------------------------===//

void ART::Delete(IndexLock &state, DataChunk &input, Vector &row_ids) {

	DataChunk expression;
	expression.Initialize(Allocator::DefaultAllocator(), logical_types);

	// first resolve the expressions
	ExecuteExpressions(input, expression);

	// then generate the keys for the given input
	ArenaAllocator arena_allocator(BufferAllocator::Get(db));
	vector<ARTKey> keys(expression.size());
	GenerateKeys(arena_allocator, expression, keys);

	// now erase the elements from the database
	row_ids.Flatten(input.size());
	auto row_identifiers = FlatVector::GetData<row_t>(row_ids);

	for (idx_t i = 0; i < input.size(); i++) {
		if (keys[i].Empty()) {
			continue;
		}
		Erase(*tree, keys[i], 0, row_identifiers[i]);
#ifdef DEBUG
		auto node = Lookup(*tree, keys[i], 0);
		if (node.IsSet()) {
			auto &leaf = Leaf::Get(*this, node);
			for (idx_t k = 0; k < leaf.count; k++) {
				D_ASSERT(leaf.GetRowId(*this, k) != row_identifiers[i]);
			}
		}
#endif
	}
}

void ART::Erase(Node &node, const ARTKey &key, idx_t depth, const row_t &row_id) {

	if (!node.IsSet()) {
		return;
	}

	// handle prefix
	reference<Node> next_node(node);
	if (next_node.get().DecodeARTNodeType() == NType::PREFIX) {
		Prefix::Traverse(*this, next_node, key, depth);
		if (next_node.get().DecodeARTNodeType() == NType::PREFIX) {
			return;
		}
	}

	// delete a row ID from a leaf (root is leaf with possible prefix nodes)
	if (next_node.get().DecodeARTNodeType() == NType::LEAF) {
		auto &leaf = Leaf::Get(*this, next_node.get());
		leaf.Remove(*this, row_id);

		if (leaf.count == 0) {
			Node::Free(*this, node);
			node.Reset();
		}
		return;
	}

	D_ASSERT(depth < key.len);
	auto child = next_node.get().GetChild(*this, key[depth]);
	if (child) {
		D_ASSERT(child->IsSet());

		auto temp_depth = depth + 1;
		reference<Node> child_node(*child);
		if (child_node.get().DecodeARTNodeType() == NType::PREFIX) {
			Prefix::Traverse(*this, child_node, key, temp_depth);
			if (child_node.get().DecodeARTNodeType() == NType::PREFIX) {
				return;
			}
		}

		if (child_node.get().DecodeARTNodeType() == NType::LEAF) {
			// leaf found, remove entry
			auto &leaf = Leaf::Get(*this, child_node.get());
			leaf.Remove(*this, row_id);

			if (leaf.count == 0) {
				// leaf is empty, delete leaf, decrement node counter and maybe shrink node
				Node::DeleteChild(*this, next_node, node, key[depth]);
			}
			return;
		}

		// recurse
		Erase(*child, key, depth + 1, row_id);
		next_node.get().ReplaceChild(*this, key[depth], *child);
	}
}

//===--------------------------------------------------------------------===//
// Point Query (Equal)
//===--------------------------------------------------------------------===//

static ARTKey CreateKey(ArenaAllocator &allocator, PhysicalType type, Value &value) {
	D_ASSERT(type == value.type().InternalType());
	switch (type) {
	case PhysicalType::BOOL:
		return ARTKey::CreateARTKey<bool>(allocator, value.type(), value);
	case PhysicalType::INT8:
		return ARTKey::CreateARTKey<int8_t>(allocator, value.type(), value);
	case PhysicalType::INT16:
		return ARTKey::CreateARTKey<int16_t>(allocator, value.type(), value);
	case PhysicalType::INT32:
		return ARTKey::CreateARTKey<int32_t>(allocator, value.type(), value);
	case PhysicalType::INT64:
		return ARTKey::CreateARTKey<int64_t>(allocator, value.type(), value);
	case PhysicalType::UINT8:
		return ARTKey::CreateARTKey<uint8_t>(allocator, value.type(), value);
	case PhysicalType::UINT16:
		return ARTKey::CreateARTKey<uint16_t>(allocator, value.type(), value);
	case PhysicalType::UINT32:
		return ARTKey::CreateARTKey<uint32_t>(allocator, value.type(), value);
	case PhysicalType::UINT64:
		return ARTKey::CreateARTKey<uint64_t>(allocator, value.type(), value);
	case PhysicalType::INT128:
		return ARTKey::CreateARTKey<hugeint_t>(allocator, value.type(), value);
	case PhysicalType::FLOAT:
		return ARTKey::CreateARTKey<float>(allocator, value.type(), value);
	case PhysicalType::DOUBLE:
		return ARTKey::CreateARTKey<double>(allocator, value.type(), value);
	case PhysicalType::VARCHAR:
		return ARTKey::CreateARTKey<string_t>(allocator, value.type(), value);
	default:
		throw InternalException("Invalid type for the ART key");
	}
}

bool ART::SearchEqual(ARTKey &key, idx_t max_count, vector<row_t> &result_ids) {

	auto leaf_node = Lookup(*tree, key, 0);
	if (!leaf_node.IsSet()) {
		return true;
	}

	auto &leaf = Leaf::Get(*this, leaf_node);
	if (leaf.count > max_count) {
		return false;
	}
	for (idx_t i = 0; i < leaf.count; i++) {
		row_t row_id = leaf.GetRowId(*this, i);
		result_ids.push_back(row_id);
	}
	return true;
}

void ART::SearchEqualJoinNoFetch(ARTKey &key, idx_t &result_size) {

	// we need to look for a leaf
	auto leaf_node = Lookup(*tree, key, 0);
	if (!leaf_node.IsSet()) {
		result_size = 0;
		return;
	}

	auto &leaf = Leaf::Get(*this, leaf_node);
	result_size = leaf.count;
}

//===--------------------------------------------------------------------===//
// Lookup
//===--------------------------------------------------------------------===//

Node ART::Lookup(Node node, const ARTKey &key, idx_t depth) {

	while (node.IsSet()) {

		// traverse prefix, if exists
		reference<Node> next_node(node);
		if (next_node.get().DecodeARTNodeType() == NType::PREFIX) {
			Prefix::Traverse(*this, next_node, key, depth);
			if (next_node.get().DecodeARTNodeType() == NType::PREFIX) {
				return Node();
			}
		}

		if (next_node.get().DecodeARTNodeType() == NType::LEAF) {
			return next_node.get();
		}

		D_ASSERT(depth < key.len);
		auto child = next_node.get().GetChild(*this, key[depth]);
		if (!child) {
			// prefix matches key, but no child at byte, does not contain key
			return Node();
		}

		// recurse into child
		node = *child;
		D_ASSERT(node.IsSet());
		depth++;
	}

	return Node();
}

//===--------------------------------------------------------------------===//
// Greater Than and Less Than
//===--------------------------------------------------------------------===//

<<<<<<< HEAD
bool ART::SearchGreater(ARTIndexScanState *state, ARTKey &key, bool equal, idx_t max_count, vector<row_t> &result_ids) {

	if (!tree->IsSet()) {
		return true;
	}
	Iterator *it = &state->iterator;

	// find the lowest value that satisfies the predicate
	if (!it->art) {
		it->art = this;
		if (!it->LowerBound(*tree, key, equal, 0)) {
			// early-out, if the maximum value in the ART is lower than the lower bound
=======
bool ART::SearchGreater(ARTIndexScanState &state, ARTKey &key, bool inclusive, idx_t max_count,
                        vector<row_t> &result_ids) {

	auto &it = state.iterator;

	// greater than scan: first set the iterator to the node at which we will start our scan by finding the lowest node
	// that satisfies our requirement
	if (!it.art) {
		it.art = this;
		if (!it.LowerBound(*tree, key, inclusive)) {
>>>>>>> 7dafab81
			return true;
		}
	}

	// after that we continue the scan; we don't need to check the bounds as any value following this value is
	// automatically bigger and hence satisfies our predicate
	ARTKey empty_key = ARTKey();
	return it.Scan(empty_key, max_count, result_ids, false);
}

<<<<<<< HEAD
bool ART::SearchLess(ARTIndexScanState *state, ARTKey &upper_bound, bool equal, idx_t max_count,
=======
//===--------------------------------------------------------------------===//
// Less Than
//===--------------------------------------------------------------------===//

bool ART::SearchLess(ARTIndexScanState &state, ARTKey &upper_bound, bool inclusive, idx_t max_count,
>>>>>>> 7dafab81
                     vector<row_t> &result_ids) {

	if (!tree->IsSet()) {
		return true;
	}
<<<<<<< HEAD
	Iterator *it = &state->iterator;

	if (!it->art) {
		it->art = this;
		// find the minimum value in the ART: we start scanning from this value
		it->FindMinimum(*tree);
		// early-out, if the minimum value is higher than the upper bound
		if (it->current_key > upper_bound) {
=======

	auto &it = state.iterator;

	if (!it.art) {
		it.art = this;
		// first find the minimum value in the ART: we start scanning from this value
		it.FindMinimum(*tree);
		// early out min value higher than upper bound query
		if (it.cur_key > upper_bound) {
>>>>>>> 7dafab81
			return true;
		}
	}

	// now continue the scan until we reach the upper bound
<<<<<<< HEAD
	return it->Scan(upper_bound, max_count, result_ids, equal);
=======
	return it.Scan(upper_bound, max_count, result_ids, inclusive);
>>>>>>> 7dafab81
}

//===--------------------------------------------------------------------===//
// Closed Range Query
//===--------------------------------------------------------------------===//

<<<<<<< HEAD
bool ART::SearchCloseRange(ARTIndexScanState *state, ARTKey &lower_bound, ARTKey &upper_bound, bool left_equal,
                           bool right_equal, idx_t max_count, vector<row_t> &result_ids) {

	Iterator *it = &state->iterator;

	// find the first node that satisfies the left predicate
	if (!it->art) {
		it->art = this;
		if (!it->LowerBound(*tree, lower_bound, left_equal, 0)) {
			// early-out, if the maximum value in the ART is lower than the lower bound
=======
bool ART::SearchCloseRange(ARTIndexScanState &state, ARTKey &lower_bound, ARTKey &upper_bound, bool left_inclusive,
                           bool right_inclusive, idx_t max_count, vector<row_t> &result_ids) {
	auto &it = state.iterator;

	// first find the first node that satisfies the left predicate
	if (!it.art) {
		it.art = this;
		if (!it.LowerBound(*tree, lower_bound, left_inclusive)) {
>>>>>>> 7dafab81
			return true;
		}
	}

	// now continue the scan until we reach the upper bound
<<<<<<< HEAD
	return it->Scan(upper_bound, max_count, result_ids, right_equal);
}

bool ART::Scan(const Transaction &transaction, const DataTable &table, IndexScanState &state, const idx_t max_count,
               vector<row_t> &result_ids) {

	auto scan_state = (ARTIndexScanState *)&state;
=======
	return it.Scan(upper_bound, max_count, result_ids, right_inclusive);
}

bool ART::Scan(const Transaction &transaction, const DataTable &table, IndexScanState &table_state,
               const idx_t max_count, vector<row_t> &result_ids) {
	auto &state = table_state.Cast<ARTIndexScanState>();
>>>>>>> 7dafab81
	vector<row_t> row_ids;
	bool success;

	// FIXME: the key directly owning the data for a single key might be more efficient
<<<<<<< HEAD
	D_ASSERT(scan_state->values[0].type().InternalType() == types[0]);
	ArenaAllocator arena_allocator(Allocator::Get(db));
	auto key = CreateKey(arena_allocator, types[0], scan_state->values[0]);

	if (scan_state->values[1].IsNull()) {

		// single predicate
		lock_guard<mutex> l(lock);
		switch (scan_state->expressions[0]) {
=======
	D_ASSERT(state.values[0].type().InternalType() == types[0]);
	ArenaAllocator arena_allocator(Allocator::Get(db));
	auto key = CreateKey(arena_allocator, types[0], state.values[0]);

	if (state.values[1].IsNull()) {

		// single predicate
		lock_guard<mutex> l(lock);
		switch (state.expressions[0]) {
>>>>>>> 7dafab81
		case ExpressionType::COMPARE_EQUAL:
			success = SearchEqual(key, max_count, row_ids);
			break;
		case ExpressionType::COMPARE_GREATERTHANOREQUALTO:
			success = SearchGreater(scan_state, key, true, max_count, row_ids);
			break;
		case ExpressionType::COMPARE_GREATERTHAN:
			success = SearchGreater(scan_state, key, false, max_count, row_ids);
			break;
		case ExpressionType::COMPARE_LESSTHANOREQUALTO:
			success = SearchLess(scan_state, key, true, max_count, row_ids);
			break;
		case ExpressionType::COMPARE_LESSTHAN:
			success = SearchLess(scan_state, key, false, max_count, row_ids);
			break;
		default:
			throw InternalException("Index scan type not implemented");
		}

	} else {

		// two predicates
		lock_guard<mutex> l(lock);

<<<<<<< HEAD
		D_ASSERT(scan_state->values[1].type().InternalType() == types[0]);
		auto upper_bound = CreateKey(arena_allocator, types[0], scan_state->values[1]);

		bool left_equal = scan_state->expressions[0] == ExpressionType ::COMPARE_GREATERTHANOREQUALTO;
		bool right_equal = scan_state->expressions[1] == ExpressionType ::COMPARE_LESSTHANOREQUALTO;
		success = SearchCloseRange(scan_state, key, upper_bound, left_equal, right_equal, max_count, row_ids);
=======
		D_ASSERT(state.values[1].type().InternalType() == types[0]);
		auto upper_bound = CreateKey(arena_allocator, types[0], state.values[1]);

		bool left_inclusive = state.expressions[0] == ExpressionType ::COMPARE_GREATERTHANOREQUALTO;
		bool right_inclusive = state.expressions[1] == ExpressionType ::COMPARE_LESSTHANOREQUALTO;
		success = SearchCloseRange(state, key, upper_bound, left_inclusive, right_inclusive, max_count, row_ids);
>>>>>>> 7dafab81
	}

	if (!success) {
		return false;
	}
	if (row_ids.empty()) {
		return true;
	}

	// sort the row ids
	sort(row_ids.begin(), row_ids.end());
	// duplicate eliminate the row ids and append them to the row ids of the state
	result_ids.reserve(row_ids.size());

	result_ids.push_back(row_ids[0]);
	for (idx_t i = 1; i < row_ids.size(); i++) {
		if (row_ids[i] != row_ids[i - 1]) {
			result_ids.push_back(row_ids[i]);
		}
	}
	return true;
}

//===--------------------------------------------------------------------===//
// More Verification / Constraint Checking
//===--------------------------------------------------------------------===//

string ART::GenerateErrorKeyName(DataChunk &input, idx_t row) {

	// FIXME: why exactly can we not pass the expression_chunk as an argument to this
	// FIXME: function instead of re-executing?
	// re-executing the expressions is not very fast, but we're going to throw, so we don't care
	DataChunk expression_chunk;
	expression_chunk.Initialize(Allocator::DefaultAllocator(), logical_types);
	ExecuteExpressions(input, expression_chunk);

	string key_name;
	for (idx_t k = 0; k < expression_chunk.ColumnCount(); k++) {
		if (k > 0) {
			key_name += ", ";
		}
		key_name += unbound_expressions[k]->GetName() + ": " + expression_chunk.data[k].GetValue(row).ToString();
	}
	return key_name;
}

string ART::GenerateConstraintErrorMessage(VerifyExistenceType verify_type, const string &key_name) {
	switch (verify_type) {
	case VerifyExistenceType::APPEND: {
		// APPEND to PK/UNIQUE table, but node/key already exists in PK/UNIQUE table
		string type = IsPrimary() ? "primary key" : "unique";
		return StringUtil::Format(
		    "Duplicate key \"%s\" violates %s constraint. "
		    "If this is an unexpected constraint violation please double "
		    "check with the known index limitations section in our documentation (docs - sql - indexes).",
		    key_name, type);
	}
	case VerifyExistenceType::APPEND_FK: {
		// APPEND_FK to FK table, node/key does not exist in PK/UNIQUE table
		return StringUtil::Format(
		    "Violates foreign key constraint because key \"%s\" does not exist in the referenced table", key_name);
	}
	case VerifyExistenceType::DELETE_FK: {
		// DELETE_FK that still exists in a FK table, i.e., not a valid delete
		return StringUtil::Format("Violates foreign key constraint because key \"%s\" is still referenced by a foreign "
		                          "key in a different table",
		                          key_name);
	}
	default:
		throw NotImplementedException("Type not implemented for VerifyExistenceType");
	}
}

void ART::CheckConstraintsForChunk(DataChunk &input, ConflictManager &conflict_manager) {

	// don't alter the index during constraint checking
	lock_guard<mutex> l(lock);

	// first resolve the expressions for the index
	DataChunk expression_chunk;
	expression_chunk.Initialize(Allocator::DefaultAllocator(), logical_types);
	ExecuteExpressions(input, expression_chunk);

	// generate the keys for the given input
	ArenaAllocator arena_allocator(BufferAllocator::Get(db));
	vector<ARTKey> keys(expression_chunk.size());
	GenerateKeys(arena_allocator, expression_chunk, keys);

	idx_t found_conflict = DConstants::INVALID_INDEX;
	for (idx_t i = 0; found_conflict == DConstants::INVALID_INDEX && i < input.size(); i++) {

		if (keys[i].Empty()) {
			if (conflict_manager.AddNull(i)) {
				found_conflict = i;
			}
			continue;
		}

		auto leaf_node = Lookup(*tree, keys[i], 0);
		if (!leaf_node.IsSet()) {
			if (conflict_manager.AddMiss(i)) {
				found_conflict = i;
			}
			continue;
		}

		// When we find a node, we need to update the 'matches' and 'row_ids'
		// NOTE: Leafs can have more than one row_id, but for UNIQUE/PRIMARY KEY they will only have one
		Leaf &leaf = Leaf::Get(*this, leaf_node);
		D_ASSERT(leaf.count == 1);
		auto row_id = leaf.GetRowId(*this, 0);
		if (conflict_manager.AddHit(i, row_id)) {
			found_conflict = i;
		}
	}

	conflict_manager.FinishLookup();

	if (found_conflict == DConstants::INVALID_INDEX) {
		return;
	}

	auto key_name = GenerateErrorKeyName(input, found_conflict);
	auto exception_msg = GenerateConstraintErrorMessage(conflict_manager.LookupType(), key_name);
	throw ConstraintException(exception_msg);
}

//===--------------------------------------------------------------------===//
// Serialization
//===--------------------------------------------------------------------===//

BlockPointer ART::Serialize(MetaBlockWriter &writer) {

	lock_guard<mutex> l(lock);
	if (tree->IsSet()) {
		serialized_data_pointer = tree->Serialize(*this, writer);
	} else {
		serialized_data_pointer = {(block_id_t)DConstants::INVALID_INDEX, (uint32_t)DConstants::INVALID_INDEX};
	}

	return serialized_data_pointer;
}

//===--------------------------------------------------------------------===//
// Vacuum
//===--------------------------------------------------------------------===//

void ART::InitializeVacuum(ARTFlags &flags) {

	flags.vacuum_flags.reserve(allocators.size());
	for (auto &allocator : allocators) {
		flags.vacuum_flags.push_back(allocator->InitializeVacuum());
	}
}

void ART::FinalizeVacuum(const ARTFlags &flags) {

	for (idx_t i = 0; i < allocators.size(); i++) {
		if (flags.vacuum_flags[i]) {
			allocators[i]->FinalizeVacuum();
		}
	}
}

void ART::Vacuum(IndexLock &state) {

	if (!tree->IsSet()) {
		for (auto &allocator : allocators) {
			allocator->Reset();
		}
		return;
	}

	// holds true, if an allocator needs a vacuum, and false otherwise
	ARTFlags flags;
	InitializeVacuum(flags);

	// skip vacuum if no allocators require it
	auto perform_vacuum = false;
	for (const auto &vacuum_flag : flags.vacuum_flags) {
		if (vacuum_flag) {
			perform_vacuum = true;
			break;
		}
	}
	if (!perform_vacuum) {
		return;
	}

	// traverse the allocated memory of the tree to perform a vacuum
	Node::Vacuum(*this, *tree, flags);

	// finalize the vacuum operation
	FinalizeVacuum(flags);
}

//===--------------------------------------------------------------------===//
// Merging
//===--------------------------------------------------------------------===//

void ART::InitializeMerge(ARTFlags &flags) {

	flags.merge_buffer_counts.reserve(allocators.size());
	for (auto &allocator : allocators) {
		flags.merge_buffer_counts.emplace_back(allocator->buffers.size());
	}
}

bool ART::MergeIndexes(IndexLock &state, Index &other_index) {

	auto &other_art = other_index.Cast<ART>();
	if (!other_art.tree->IsSet()) {
		return true;
	}

	if (tree->IsSet()) {
		//  fully deserialize other_index, and traverse it to increment its buffer IDs
		ARTFlags flags;
		InitializeMerge(flags);
		other_art.tree->InitializeMerge(other_art, flags);
	}

	// merge the node storage
	for (idx_t i = 0; i < allocators.size(); i++) {
		allocators[i]->Merge(*other_art.allocators[i]);
	}

	// merge the ARTs
	if (!tree->Merge(*this, *other_art.tree)) {
		return false;
	}
	return true;
}

//===--------------------------------------------------------------------===//
// Utility
//===--------------------------------------------------------------------===//

string ART::ToString() {
	if (tree->IsSet()) {
		return tree->ToString(*this);
	}
	return "[empty]";
}

} // namespace duckdb<|MERGE_RESOLUTION|>--- conflicted
+++ resolved
@@ -124,7 +124,7 @@
 	input.ToUnifiedFormat(count, idata);
 
 	D_ASSERT(keys.size() >= count);
-	auto input_data = UnifiedVectorFormat::GetData<T>(idata);
+	auto input_data = (T *)idata.data;
 	for (idx_t i = 0; i < count; i++) {
 		auto idx = idata.sel->get_index(i);
 		if (idata.validity.RowIsValid(idx)) {
@@ -141,7 +141,7 @@
 	UnifiedVectorFormat idata;
 	input.ToUnifiedFormat(count, idata);
 
-	auto input_data = UnifiedVectorFormat::GetData<T>(idata);
+	auto input_data = (T *)idata.data;
 	for (idx_t i = 0; i < count; i++) {
 		auto idx = idata.sel->get_index(i);
 
@@ -608,7 +608,7 @@
 
 		// recurse
 		Erase(*child, key, depth + 1, row_id);
-		next_node.get().ReplaceChild(*this, key[depth], *child);
+		node.ReplaceChild(*this, key[depth], *child);
 	}
 }
 
@@ -722,31 +722,19 @@
 // Greater Than and Less Than
 //===--------------------------------------------------------------------===//
 
-<<<<<<< HEAD
-bool ART::SearchGreater(ARTIndexScanState *state, ARTKey &key, bool equal, idx_t max_count, vector<row_t> &result_ids) {
+bool ART::SearchGreater(ARTIndexScanState &state, ARTKey &key, bool equal, idx_t max_count,
+                        vector<row_t> &result_ids) {
 
 	if (!tree->IsSet()) {
 		return true;
 	}
-	Iterator *it = &state->iterator;
+	Iterator &it = state.iterator;
 
 	// find the lowest value that satisfies the predicate
-	if (!it->art) {
-		it->art = this;
-		if (!it->LowerBound(*tree, key, equal, 0)) {
-			// early-out, if the maximum value in the ART is lower than the lower bound
-=======
-bool ART::SearchGreater(ARTIndexScanState &state, ARTKey &key, bool inclusive, idx_t max_count,
-                        vector<row_t> &result_ids) {
-
-	auto &it = state.iterator;
-
-	// greater than scan: first set the iterator to the node at which we will start our scan by finding the lowest node
-	// that satisfies our requirement
 	if (!it.art) {
 		it.art = this;
-		if (!it.LowerBound(*tree, key, inclusive)) {
->>>>>>> 7dafab81
+		if (!it.LowerBound(*tree, key, equal, 0)) {
+			// early-out, if the maximum value in the ART is lower than the lower bound
 			return true;
 		}
 	}
@@ -757,123 +745,67 @@
 	return it.Scan(empty_key, max_count, result_ids, false);
 }
 
-<<<<<<< HEAD
-bool ART::SearchLess(ARTIndexScanState *state, ARTKey &upper_bound, bool equal, idx_t max_count,
-=======
-//===--------------------------------------------------------------------===//
-// Less Than
-//===--------------------------------------------------------------------===//
-
-bool ART::SearchLess(ARTIndexScanState &state, ARTKey &upper_bound, bool inclusive, idx_t max_count,
->>>>>>> 7dafab81
+bool ART::SearchLess(ARTIndexScanState &state, ARTKey &upper_bound, bool equal, idx_t max_count,
                      vector<row_t> &result_ids) {
 
 	if (!tree->IsSet()) {
 		return true;
 	}
-<<<<<<< HEAD
-	Iterator *it = &state->iterator;
-
-	if (!it->art) {
-		it->art = this;
-		// find the minimum value in the ART: we start scanning from this value
-		it->FindMinimum(*tree);
-		// early-out, if the minimum value is higher than the upper bound
-		if (it->current_key > upper_bound) {
-=======
-
-	auto &it = state.iterator;
+	Iterator &it = state.iterator;
 
 	if (!it.art) {
 		it.art = this;
-		// first find the minimum value in the ART: we start scanning from this value
+		// find the minimum value in the ART: we start scanning from this value
 		it.FindMinimum(*tree);
-		// early out min value higher than upper bound query
-		if (it.cur_key > upper_bound) {
->>>>>>> 7dafab81
+		// early-out, if the minimum value is higher than the upper bound
+		if (it.current_key > upper_bound) {
 			return true;
 		}
 	}
 
 	// now continue the scan until we reach the upper bound
-<<<<<<< HEAD
-	return it->Scan(upper_bound, max_count, result_ids, equal);
-=======
-	return it.Scan(upper_bound, max_count, result_ids, inclusive);
->>>>>>> 7dafab81
+	return it.Scan(upper_bound, max_count, result_ids, equal);
 }
 
 //===--------------------------------------------------------------------===//
 // Closed Range Query
 //===--------------------------------------------------------------------===//
 
-<<<<<<< HEAD
-bool ART::SearchCloseRange(ARTIndexScanState *state, ARTKey &lower_bound, ARTKey &upper_bound, bool left_equal,
+bool ART::SearchCloseRange(ARTIndexScanState &state, ARTKey &lower_bound, ARTKey &upper_bound, bool left_equal,
                            bool right_equal, idx_t max_count, vector<row_t> &result_ids) {
 
-	Iterator *it = &state->iterator;
+	Iterator &it = state.iterator;
 
 	// find the first node that satisfies the left predicate
-	if (!it->art) {
-		it->art = this;
-		if (!it->LowerBound(*tree, lower_bound, left_equal, 0)) {
-			// early-out, if the maximum value in the ART is lower than the lower bound
-=======
-bool ART::SearchCloseRange(ARTIndexScanState &state, ARTKey &lower_bound, ARTKey &upper_bound, bool left_inclusive,
-                           bool right_inclusive, idx_t max_count, vector<row_t> &result_ids) {
-	auto &it = state.iterator;
-
-	// first find the first node that satisfies the left predicate
 	if (!it.art) {
 		it.art = this;
-		if (!it.LowerBound(*tree, lower_bound, left_inclusive)) {
->>>>>>> 7dafab81
+		if (!it.LowerBound(*tree, lower_bound, left_equal, 0)) {
+			// early-out, if the maximum value in the ART is lower than the lower bound
 			return true;
 		}
 	}
 
 	// now continue the scan until we reach the upper bound
-<<<<<<< HEAD
-	return it->Scan(upper_bound, max_count, result_ids, right_equal);
+	return it.Scan(upper_bound, max_count, result_ids, right_equal);
 }
 
 bool ART::Scan(const Transaction &transaction, const DataTable &table, IndexScanState &state, const idx_t max_count,
                vector<row_t> &result_ids) {
 
-	auto scan_state = (ARTIndexScanState *)&state;
-=======
-	return it.Scan(upper_bound, max_count, result_ids, right_inclusive);
-}
-
-bool ART::Scan(const Transaction &transaction, const DataTable &table, IndexScanState &table_state,
-               const idx_t max_count, vector<row_t> &result_ids) {
-	auto &state = table_state.Cast<ARTIndexScanState>();
->>>>>>> 7dafab81
+	auto &scan_state = state.Cast<ARTIndexScanState>();
 	vector<row_t> row_ids;
 	bool success;
 
 	// FIXME: the key directly owning the data for a single key might be more efficient
-<<<<<<< HEAD
-	D_ASSERT(scan_state->values[0].type().InternalType() == types[0]);
+	D_ASSERT(scan_state.values[0].type().InternalType() == types[0]);
 	ArenaAllocator arena_allocator(Allocator::Get(db));
-	auto key = CreateKey(arena_allocator, types[0], scan_state->values[0]);
-
-	if (scan_state->values[1].IsNull()) {
+	auto key = CreateKey(arena_allocator, types[0], scan_state.values[0]);
+
+	if (scan_state.values[1].IsNull()) {
 
 		// single predicate
 		lock_guard<mutex> l(lock);
-		switch (scan_state->expressions[0]) {
-=======
-	D_ASSERT(state.values[0].type().InternalType() == types[0]);
-	ArenaAllocator arena_allocator(Allocator::Get(db));
-	auto key = CreateKey(arena_allocator, types[0], state.values[0]);
-
-	if (state.values[1].IsNull()) {
-
-		// single predicate
-		lock_guard<mutex> l(lock);
-		switch (state.expressions[0]) {
->>>>>>> 7dafab81
+		switch (scan_state.expressions[0]) {
 		case ExpressionType::COMPARE_EQUAL:
 			success = SearchEqual(key, max_count, row_ids);
 			break;
@@ -898,21 +830,12 @@
 		// two predicates
 		lock_guard<mutex> l(lock);
 
-<<<<<<< HEAD
-		D_ASSERT(scan_state->values[1].type().InternalType() == types[0]);
-		auto upper_bound = CreateKey(arena_allocator, types[0], scan_state->values[1]);
-
-		bool left_equal = scan_state->expressions[0] == ExpressionType ::COMPARE_GREATERTHANOREQUALTO;
-		bool right_equal = scan_state->expressions[1] == ExpressionType ::COMPARE_LESSTHANOREQUALTO;
+		D_ASSERT(scan_state.values[1].type().InternalType() == types[0]);
+		auto upper_bound = CreateKey(arena_allocator, types[0], scan_state.values[1]);
+
+		bool left_equal = scan_state.expressions[0] == ExpressionType ::COMPARE_GREATERTHANOREQUALTO;
+		bool right_equal = scan_state.expressions[1] == ExpressionType ::COMPARE_LESSTHANOREQUALTO;
 		success = SearchCloseRange(scan_state, key, upper_bound, left_equal, right_equal, max_count, row_ids);
-=======
-		D_ASSERT(state.values[1].type().InternalType() == types[0]);
-		auto upper_bound = CreateKey(arena_allocator, types[0], state.values[1]);
-
-		bool left_inclusive = state.expressions[0] == ExpressionType ::COMPARE_GREATERTHANOREQUALTO;
-		bool right_inclusive = state.expressions[1] == ExpressionType ::COMPARE_LESSTHANOREQUALTO;
-		success = SearchCloseRange(state, key, upper_bound, left_inclusive, right_inclusive, max_count, row_ids);
->>>>>>> 7dafab81
 	}
 
 	if (!success) {
