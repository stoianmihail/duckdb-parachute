#include "duckdb/execution/index/art/node16.hpp"

#include "duckdb/execution/index/art/art.hpp"
#include "duckdb/execution/index/art/node4.hpp"
#include "duckdb/execution/index/art/node48.hpp"

#include <cstring>

namespace duckdb {

Node16::Node16() : Node(NodeType::N16) {
	memset(key, 16, sizeof(key));
}

idx_t Node16::MemorySize(ART &art, const bool &recurse) {
	if (recurse) {
		return prefix.MemorySize() + sizeof(*this) + RecursiveMemorySize(art);
	}
	return prefix.MemorySize() + sizeof(*this);
}

idx_t Node16::GetChildPos(uint8_t k) {
	for (idx_t pos = 0; pos < count; pos++) {
		if (key[pos] == k) {
			return pos;
		}
	}
	return Node::GetChildPos(k);
}

idx_t Node16::GetChildGreaterEqual(uint8_t k, bool &equal) {
	for (idx_t pos = 0; pos < count; pos++) {
		if (key[pos] >= k) {
			if (key[pos] == k) {
				equal = true;
			} else {
				equal = false;
			}

			return pos;
		}
	}
	return DConstants::INVALID_INDEX;
}

idx_t Node16::GetMin() {
	return 0;
}

idx_t Node16::GetNextPos(idx_t pos) {
	if (pos == DConstants::INVALID_INDEX) {
		return 0;
	}
	pos++;
	return pos < count ? pos : DConstants::INVALID_INDEX;
}

idx_t Node16::GetNextPosAndByte(idx_t pos, uint8_t &byte) {
	if (pos == DConstants::INVALID_INDEX) {
		byte = key[0];
		return 0;
	}
	pos++;
	if (pos < count) {
		byte = key[pos];
		return pos;
	}
	return DConstants::INVALID_INDEX;
}

Node *Node16::GetChild(ART &art, idx_t pos) {
	D_ASSERT(pos < count);
	return children[pos].Unswizzle(art);
}

void Node16::ReplaceChildPointer(idx_t pos, Node *node) {
	children[pos] = node;
}

bool Node16::GetARTPointer(idx_t pos) {
	return children[pos] && !children[pos].IsSwizzled();
}

void Node16::InsertChild(ART &art, Node *&node, uint8_t key_byte, Node *new_child) {
	Node16 *n = (Node16 *)node;

	// insert new child node into node
	if (n->count < Node16::GetSize()) {
		// still space, just insert the child
		idx_t pos = 0;
		while (pos < node->count && n->key[pos] < key_byte) {
			pos++;
		}
		if (n->children[pos]) {
			for (idx_t i = n->count; i > pos; i--) {
				n->key[i] = n->key[i - 1];
				n->children[i] = n->children[i - 1];
			}
		}
		n->key[pos] = key_byte;
		n->children[pos] = new_child;
		n->count++;

	} else {
		// node is full, grow to Node48
		auto new_node = Node48::New();
		art.memory_size += new_node->MemorySize(art, false);
		new_node->count = node->count;
		new_node->prefix = move(n->prefix);

		for (idx_t i = 0; i < node->count; i++) {
			new_node->child_index[n->key[i]] = i;
			new_node->children[i] = n->children[i];
			n->children[i] = nullptr;
		}
<<<<<<< HEAD

		D_ASSERT(art.memory_size >= node->MemorySize(art, false));
		art.memory_size -= node->MemorySize(art, false);
=======
		new_node->prefix = std::move(n->prefix);
		new_node->count = node->count;
>>>>>>> 42a68901
		Node::Delete(node);
		node = new_node;
		Node48::InsertChild(art, node, key_byte, new_child);
	}
}

void Node16::EraseChild(ART &art, Node *&node, idx_t pos) {

	auto n = (Node16 *)node;
	D_ASSERT(pos < n->count);

	// adjust the ART size
	if (n->GetARTPointer(pos)) {
		auto child = n->GetChild(art, pos);
		D_ASSERT(art.memory_size >= child->MemorySize(art, true));
		art.memory_size -= child->MemorySize(art, true);
	}

	// erase the child and decrease the count
	n->children[pos].Reset();
	n->count--;

	// potentially move any children backwards
	for (; pos < n->count; pos++) {
		n->key[pos] = n->key[pos + 1];
		n->children[pos] = n->children[pos + 1];
	}
	// set any remaining nodes as nullptr
	for (; pos < Node16::GetSize(); pos++) {
		if (!n->children[pos]) {
			break;
		}
		n->children[pos] = nullptr;
	}

	// shrink node to Node4
	if (node->count < Node4::GetSize()) {

		auto new_node = Node4::New();
		art.memory_size += new_node->MemorySize(art, false);
		new_node->prefix = move(n->prefix);

		for (idx_t i = 0; i < n->count; i++) {
			new_node->key[new_node->count] = n->key[i];
			new_node->children[new_node->count++] = n->children[i];
			n->children[i] = nullptr;
		}
<<<<<<< HEAD

		D_ASSERT(art.memory_size >= node->MemorySize(art, false));
		art.memory_size -= node->MemorySize(art, false);
=======
		new_node->prefix = std::move(n->prefix);
>>>>>>> 42a68901
		Node::Delete(node);
		node = new_node;
	}
}

idx_t Node16::GetSize() {
	return 16;
}

} // namespace duckdb<|MERGE_RESOLUTION|>--- conflicted
+++ resolved
@@ -106,21 +106,16 @@
 		auto new_node = Node48::New();
 		art.memory_size += new_node->MemorySize(art, false);
 		new_node->count = node->count;
-		new_node->prefix = move(n->prefix);
+		new_node->prefix = std::move(n->prefix);
 
 		for (idx_t i = 0; i < node->count; i++) {
 			new_node->child_index[n->key[i]] = i;
 			new_node->children[i] = n->children[i];
 			n->children[i] = nullptr;
 		}
-<<<<<<< HEAD
 
 		D_ASSERT(art.memory_size >= node->MemorySize(art, false));
 		art.memory_size -= node->MemorySize(art, false);
-=======
-		new_node->prefix = std::move(n->prefix);
-		new_node->count = node->count;
->>>>>>> 42a68901
 		Node::Delete(node);
 		node = new_node;
 		Node48::InsertChild(art, node, key_byte, new_child);
@@ -161,20 +156,16 @@
 
 		auto new_node = Node4::New();
 		art.memory_size += new_node->MemorySize(art, false);
-		new_node->prefix = move(n->prefix);
+		new_node->prefix = std::move(n->prefix);
 
 		for (idx_t i = 0; i < n->count; i++) {
 			new_node->key[new_node->count] = n->key[i];
 			new_node->children[new_node->count++] = n->children[i];
 			n->children[i] = nullptr;
 		}
-<<<<<<< HEAD
 
 		D_ASSERT(art.memory_size >= node->MemorySize(art, false));
 		art.memory_size -= node->MemorySize(art, false);
-=======
-		new_node->prefix = std::move(n->prefix);
->>>>>>> 42a68901
 		Node::Delete(node);
 		node = new_node;
 	}
