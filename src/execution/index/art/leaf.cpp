--- conflicted
+++ resolved
@@ -291,64 +291,7 @@
 
 		node_ref = leaf.ptr;
 	}
-<<<<<<< HEAD
-	return str;
-}
-
-BlockPointer Leaf::Serialize(ART &art, Node &node, MetadataWriter &writer) {
-
-	throw InternalException("TODO ART SERIALIZATION");
-	//	if (node.GetType() == NType::LEAF_INLINED) {
-	//		auto block_pointer = writer.GetBlockPointer();
-	//		writer.Write(NType::LEAF_INLINED);
-	//		writer.Write(node.GetRowId());
-	//		return block_pointer;
-	//	}
-	//
-	//	auto block_pointer = writer.GetBlockPointer();
-	//	writer.Write(NType::LEAF);
-	//	idx_t total_count = Leaf::TotalCount(art, node);
-	//	writer.Write<idx_t>(total_count);
-	//
-	//	// iterate all leaves and write their row IDs
-	//	reference<Node> ref_node(node);
-	//	while (ref_node.get().IsSet()) {
-	//		D_ASSERT(!ref_node.get().IsSerialized());
-	//		auto &leaf = Leaf::Get(art, ref_node);
-	//
-	//		// write row IDs
-	//		for (idx_t i = 0; i < leaf.count; i++) {
-	//			writer.Write(leaf.row_ids[i]);
-	//		}
-	//		ref_node = leaf.ptr;
-	//	}
-	//
-	//	return block_pointer;
-}
-
-void Leaf::Deserialize(ART &art, Node &node, MetadataReader &reader) {
-	throw InternalException("TODO ART SERIALIZATION");
-	//	auto total_count = reader.Read<idx_t>();
-	//	reference<Node> ref_node(node);
-	//
-	//	while (total_count) {
-	//		ref_node.get() = Node::GetAllocator(art, NType::LEAF).New();
-	//		ref_node.get().SetType((uint8_t)NType::LEAF);
-	//
-	//		auto &leaf = Leaf::Get(art, ref_node);
-	//
-	//		leaf.count = MinValue((idx_t)Node::LEAF_SIZE, total_count);
-	//		for (idx_t i = 0; i < leaf.count; i++) {
-	//			leaf.row_ids[i] = reader.Read<row_t>();
-	//		}
-	//
-	//		total_count -= leaf.count;
-	//		ref_node = leaf.ptr;
-	//		leaf.ptr.Reset();
-	//	}
-=======
 	return only_verify ? "" : str;
->>>>>>> ce647e0f
 }
 
 void Leaf::Vacuum(ART &art, Node &node) {
