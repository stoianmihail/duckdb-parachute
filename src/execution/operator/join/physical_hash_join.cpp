#include "duckdb/execution/operator/join/physical_hash_join.hpp"

#include "duckdb/common/radix_partitioning.hpp"
#include "duckdb/common/types/value_map.hpp"
#include "duckdb/execution/expression_executor.hpp"
#include "duckdb/execution/operator/aggregate/ungrouped_aggregate_state.hpp"
#include "duckdb/function/aggregate/distributive_function_utils.hpp"
#include "duckdb/function/aggregate/distributive_functions.hpp"
#include "duckdb/function/aggregate/distributive_function_utils.hpp"
#include "duckdb/function/function_binder.hpp"
#include "duckdb/main/client_context.hpp"
#include "duckdb/main/query_profiler.hpp"
#include "duckdb/optimizer/filter_combiner.hpp"
#include "duckdb/parallel/base_pipeline_event.hpp"
#include "duckdb/parallel/executor_task.hpp"
#include "duckdb/parallel/interrupt.hpp"
#include "duckdb/parallel/pipeline.hpp"
#include "duckdb/parallel/thread_context.hpp"
#include "duckdb/planner/expression/bound_aggregate_expression.hpp"
#include "duckdb/planner/expression/bound_reference_expression.hpp"
#include "duckdb/planner/filter/conjunction_filter.hpp"
#include "duckdb/planner/filter/constant_filter.hpp"
#include "duckdb/planner/filter/in_filter.hpp"
#include "duckdb/planner/filter/null_filter.hpp"
#include "duckdb/planner/filter/optional_filter.hpp"
#include "duckdb/planner/table_filter.hpp"
#include "duckdb/storage/buffer_manager.hpp"
#include "duckdb/storage/storage_manager.hpp"
#include "duckdb/storage/temporary_memory_manager.hpp"

namespace duckdb {

PhysicalHashJoin::PhysicalHashJoin(LogicalOperator &op, unique_ptr<PhysicalOperator> left,
                                   unique_ptr<PhysicalOperator> right, vector<JoinCondition> cond, JoinType join_type,
                                   const vector<idx_t> &left_projection_map, const vector<idx_t> &right_projection_map,
                                   vector<LogicalType> delim_types, idx_t estimated_cardinality,
                                   PerfectHashJoinStats perfect_join_stats,
                                   unique_ptr<JoinFilterPushdownInfo> pushdown_info_p)
    : PhysicalComparisonJoin(op, PhysicalOperatorType::HASH_JOIN, std::move(cond), join_type, estimated_cardinality),
      delim_types(std::move(delim_types)), perfect_join_statistics(std::move(perfect_join_stats)) {

	filter_pushdown = std::move(pushdown_info_p);

	children.push_back(std::move(left));
	children.push_back(std::move(right));

	// Collect condition types, and which conditions are just references (so we won't duplicate them in the payload)
	unordered_map<idx_t, idx_t> build_columns_in_conditions;
	for (idx_t cond_idx = 0; cond_idx < conditions.size(); cond_idx++) {
		auto &condition = conditions[cond_idx];
		condition_types.push_back(condition.left->return_type);
		if (condition.right->GetExpressionClass() == ExpressionClass::BOUND_REF) {
			build_columns_in_conditions.emplace(condition.right->Cast<BoundReferenceExpression>().index, cond_idx);
		}
	}

	auto &lhs_input_types = children[0]->GetTypes();

	// Create a projection map for the LHS (if it was empty), for convenience
	lhs_output_columns.col_idxs = left_projection_map;
	if (lhs_output_columns.col_idxs.empty()) {
		lhs_output_columns.col_idxs.reserve(lhs_input_types.size());
		for (idx_t i = 0; i < lhs_input_types.size(); i++) {
			lhs_output_columns.col_idxs.emplace_back(i);
		}
	}

	for (auto &lhs_col : lhs_output_columns.col_idxs) {
		auto &lhs_col_type = lhs_input_types[lhs_col];
		lhs_output_columns.col_types.push_back(lhs_col_type);
	}

	// For ANTI, SEMI and MARK join, we only need to store the keys, so for these the payload/RHS types are empty
	if (join_type == JoinType::ANTI || join_type == JoinType::SEMI || join_type == JoinType::MARK) {
		return;
	}

	auto &rhs_input_types = children[1]->GetTypes();

	// Create a projection map for the RHS (if it was empty), for convenience
	auto right_projection_map_copy = right_projection_map;
	if (right_projection_map_copy.empty()) {
		right_projection_map_copy.reserve(rhs_input_types.size());
		for (idx_t i = 0; i < rhs_input_types.size(); i++) {
			right_projection_map_copy.emplace_back(i);
		}
	}

	// Now fill payload expressions/types and RHS columns/types
	for (auto &rhs_col : right_projection_map_copy) {
		auto &rhs_col_type = rhs_input_types[rhs_col];

		auto it = build_columns_in_conditions.find(rhs_col);
		if (it == build_columns_in_conditions.end()) {
			// This rhs column is not a join key
			payload_columns.col_idxs.push_back(rhs_col);
			payload_columns.col_types.push_back(rhs_col_type);
			rhs_output_columns.col_idxs.push_back(condition_types.size() + payload_columns.col_types.size() - 1);
		} else {
			// This rhs column is a join key
			rhs_output_columns.col_idxs.push_back(it->second);
		}
		rhs_output_columns.col_types.push_back(rhs_col_type);
	}
}

PhysicalHashJoin::PhysicalHashJoin(LogicalOperator &op, unique_ptr<PhysicalOperator> left,
                                   unique_ptr<PhysicalOperator> right, vector<JoinCondition> cond, JoinType join_type,
                                   idx_t estimated_cardinality, PerfectHashJoinStats perfect_join_state)
    : PhysicalHashJoin(op, std::move(left), std::move(right), std::move(cond), join_type, {}, {}, {},
                       estimated_cardinality, std::move(perfect_join_state), nullptr) {
}

//===--------------------------------------------------------------------===//
// Sink
//===--------------------------------------------------------------------===//
JoinFilterGlobalState::~JoinFilterGlobalState() {
}

JoinFilterLocalState::~JoinFilterLocalState() {
}

unique_ptr<JoinFilterGlobalState> JoinFilterPushdownInfo::GetGlobalState(ClientContext &context,
                                                                         const PhysicalOperator &op) const {
	// clear any previously set filters
	// we can have previous filters for this operator in case of e.g. recursive CTEs
	for (auto &info : probe_info) {
		info.dynamic_filters->ClearFilters(op);
	}
	auto result = make_uniq<JoinFilterGlobalState>();
	result->global_aggregate_state =
	    make_uniq<GlobalUngroupedAggregateState>(BufferAllocator::Get(context), min_max_aggregates);
	return result;
}

class HashJoinGlobalSinkState : public GlobalSinkState {
public:
	HashJoinGlobalSinkState(const PhysicalHashJoin &op_p, ClientContext &context_p)
	    : context(context_p), op(op_p),
	      num_threads(NumericCast<idx_t>(TaskScheduler::GetScheduler(context).NumberOfThreads())),
	      temporary_memory_state(TemporaryMemoryManager::Get(context).Register(context)), finalized(false),
	      active_local_states(0), total_size(0), max_partition_size(0), max_partition_count(0), scanned_data(false) {
		hash_table = op.InitializeHashTable(context);

		// For perfect hash join
		perfect_join_executor = make_uniq<PerfectHashJoinExecutor>(op, *hash_table, op.perfect_join_statistics);
		// For external hash join
		external = ClientConfig::GetConfig(context).GetSetting<DebugForceExternalSetting>(context);
		// Set probe types
		probe_types = op.children[0]->types;
		probe_types.emplace_back(LogicalType::HASH);

		if (op.filter_pushdown) {
			global_filter_state = op.filter_pushdown->GetGlobalState(context, op);
		}
	}

	void ScheduleFinalize(Pipeline &pipeline, Event &event);
	void InitializeProbeSpill();

public:
	ClientContext &context;
	const PhysicalHashJoin &op;

	const idx_t num_threads;
	//! Temporary memory state for managing this operator's memory usage
	unique_ptr<TemporaryMemoryState> temporary_memory_state;

	//! Global HT used by the join
	unique_ptr<JoinHashTable> hash_table;
	//! The perfect hash join executor (if any)
	unique_ptr<PerfectHashJoinExecutor> perfect_join_executor;
	//! Whether or not the hash table has been finalized
	bool finalized;
	//! The number of active local states
	atomic<idx_t> active_local_states;

	//! Whether we are doing an external + some sizes
	bool external;
	idx_t total_size;
	idx_t max_partition_size;
	idx_t max_partition_count;

	//! Hash tables built by each thread
	vector<unique_ptr<JoinHashTable>> local_hash_tables;

	//! Excess probe data gathered during Sink
	vector<LogicalType> probe_types;
	unique_ptr<JoinHashTable::ProbeSpill> probe_spill;

	//! Whether or not we have started scanning data using GetData
	atomic<bool> scanned_data;

	unique_ptr<JoinFilterGlobalState> global_filter_state;
};

unique_ptr<JoinFilterLocalState> JoinFilterPushdownInfo::GetLocalState(JoinFilterGlobalState &gstate) const {
	auto result = make_uniq<JoinFilterLocalState>();
	result->local_aggregate_state = make_uniq<LocalUngroupedAggregateState>(*gstate.global_aggregate_state);
	return result;
}

class HashJoinLocalSinkState : public LocalSinkState {
public:
	HashJoinLocalSinkState(const PhysicalHashJoin &op, ClientContext &context, HashJoinGlobalSinkState &gstate)
	    : join_key_executor(context) {
		auto &allocator = BufferAllocator::Get(context);

		for (auto &cond : op.conditions) {
			join_key_executor.AddExpression(*cond.right);
		}
		join_keys.Initialize(allocator, op.condition_types);

		if (!op.payload_columns.col_types.empty()) {
			payload_chunk.Initialize(allocator, op.payload_columns.col_types);
		}

		hash_table = op.InitializeHashTable(context);
		hash_table->GetSinkCollection().InitializeAppendState(append_state);

		gstate.active_local_states++;

		if (op.filter_pushdown) {
			local_filter_state = op.filter_pushdown->GetLocalState(*gstate.global_filter_state);
		}
	}

public:
	PartitionedTupleDataAppendState append_state;

	ExpressionExecutor join_key_executor;
	DataChunk join_keys;

	DataChunk payload_chunk;

	//! Thread-local HT
	unique_ptr<JoinHashTable> hash_table;

	unique_ptr<JoinFilterLocalState> local_filter_state;
};

unique_ptr<JoinHashTable> PhysicalHashJoin::InitializeHashTable(ClientContext &context) const {
	auto result = make_uniq<JoinHashTable>(context, conditions, payload_columns.col_types, join_type,
	                                       rhs_output_columns.col_idxs);
	if (!delim_types.empty() && join_type == JoinType::MARK) {
		// correlated MARK join
		if (delim_types.size() + 1 == conditions.size()) {
			// the correlated MARK join has one more condition than the amount of correlated columns
			// this is the case in a correlated ANY() expression
			// in this case we need to keep track of additional entries, namely:
			// - (1) the total amount of elements per group
			// - (2) the amount of non-null elements per group
			// we need these to correctly deal with the cases of either:
			// - (1) the group being empty [in which case the result is always false, even if the comparison is NULL]
			// - (2) the group containing a NULL value [in which case FALSE becomes NULL]
			auto &info = result->correlated_mark_join_info;

			vector<LogicalType> delim_payload_types;
			vector<BoundAggregateExpression *> correlated_aggregates;
			unique_ptr<BoundAggregateExpression> aggr;

			// jury-rigging the GroupedAggregateHashTable
			// we need a count_star and a count to get counts with and without NULLs

			FunctionBinder function_binder(context);
			aggr = function_binder.BindAggregateFunction(CountStarFun::GetFunction(), {}, nullptr,
			                                             AggregateType::NON_DISTINCT);
			correlated_aggregates.push_back(&*aggr);
			delim_payload_types.push_back(aggr->return_type);
			info.correlated_aggregates.push_back(std::move(aggr));

			auto count_fun = CountFunctionBase::GetFunction();
			vector<unique_ptr<Expression>> children;
			// this is a dummy but we need it to make the hash table understand whats going on
			children.push_back(make_uniq_base<Expression, BoundReferenceExpression>(count_fun.return_type, 0U));
			aggr = function_binder.BindAggregateFunction(count_fun, std::move(children), nullptr,
			                                             AggregateType::NON_DISTINCT);
			correlated_aggregates.push_back(&*aggr);
			delim_payload_types.push_back(aggr->return_type);
			info.correlated_aggregates.push_back(std::move(aggr));

			auto &allocator = BufferAllocator::Get(context);
			info.correlated_counts = make_uniq<GroupedAggregateHashTable>(context, allocator, delim_types,
			                                                              delim_payload_types, correlated_aggregates);
			info.correlated_types = delim_types;
			info.group_chunk.Initialize(allocator, delim_types);
			info.result_chunk.Initialize(allocator, delim_payload_types);
		}
	}
	return result;
}

unique_ptr<GlobalSinkState> PhysicalHashJoin::GetGlobalSinkState(ClientContext &context) const {
	return make_uniq<HashJoinGlobalSinkState>(*this, context);
}

unique_ptr<LocalSinkState> PhysicalHashJoin::GetLocalSinkState(ExecutionContext &context) const {
	auto &gstate = sink_state->Cast<HashJoinGlobalSinkState>();
	return make_uniq<HashJoinLocalSinkState>(*this, context.client, gstate);
}

void JoinFilterPushdownInfo::Sink(DataChunk &chunk, JoinFilterLocalState &lstate) const {
	// if we are pushing any filters into a probe-side, compute the min/max over the columns that we are pushing
	for (idx_t pushdown_idx = 0; pushdown_idx < join_condition.size(); pushdown_idx++) {
		auto join_condition_idx = join_condition[pushdown_idx];
		for (idx_t i = 0; i < 2; i++) {
			idx_t aggr_idx = pushdown_idx * 2 + i;
			lstate.local_aggregate_state->Sink(chunk, join_condition_idx, aggr_idx);
		}
	}
}

SinkResultType PhysicalHashJoin::Sink(ExecutionContext &context, DataChunk &chunk, OperatorSinkInput &input) const {
	auto &lstate = input.local_state.Cast<HashJoinLocalSinkState>();

	// resolve the join keys for the right chunk
	lstate.join_keys.Reset();
	lstate.join_key_executor.Execute(chunk, lstate.join_keys);

	if (filter_pushdown) {
		filter_pushdown->Sink(lstate.join_keys, *lstate.local_filter_state);
	}

	// build the HT
	auto &ht = *lstate.hash_table;
	if (payload_columns.col_types.empty()) {
		// there are only keys: place an empty chunk in the payload
		lstate.payload_chunk.SetCardinality(chunk.size());
		ht.Build(lstate.append_state, lstate.join_keys, lstate.payload_chunk);
	} else {
		// there are payload columns
		lstate.payload_chunk.ReferenceColumns(chunk, payload_columns.col_idxs);
		ht.Build(lstate.append_state, lstate.join_keys, lstate.payload_chunk);
	}

	return SinkResultType::NEED_MORE_INPUT;
}

void JoinFilterPushdownInfo::Combine(JoinFilterGlobalState &gstate, JoinFilterLocalState &lstate) const {
	gstate.global_aggregate_state->Combine(*lstate.local_aggregate_state);
}

SinkCombineResultType PhysicalHashJoin::Combine(ExecutionContext &context, OperatorSinkCombineInput &input) const {
	auto &gstate = input.global_state.Cast<HashJoinGlobalSinkState>();
	auto &lstate = input.local_state.Cast<HashJoinLocalSinkState>();

	lstate.hash_table->GetSinkCollection().FlushAppendState(lstate.append_state);
	auto guard = gstate.Lock();
	gstate.local_hash_tables.push_back(std::move(lstate.hash_table));
	if (gstate.local_hash_tables.size() == gstate.active_local_states) {
		// Set to 0 until PrepareFinalize
		gstate.temporary_memory_state->SetZero();
	}

	auto &client_profiler = QueryProfiler::Get(context.client);
	context.thread.profiler.Flush(*this);
	client_profiler.Flush(context.thread.profiler);
	if (filter_pushdown) {
		filter_pushdown->Combine(*gstate.global_filter_state, *lstate.local_filter_state);
	}

	return SinkCombineResultType::FINISHED;
}

//===--------------------------------------------------------------------===//
// Finalize
//===--------------------------------------------------------------------===//
static idx_t GetTupleWidth(const vector<LogicalType> &types, bool &all_constant) {
	idx_t tuple_width = 0;
	all_constant = true;
	for (auto &type : types) {
		tuple_width += GetTypeIdSize(type.InternalType());
		all_constant &= TypeIsConstantSize(type.InternalType());
	}
	return tuple_width + AlignValue(types.size()) / 8 + GetTypeIdSize(PhysicalType::UINT64);
}

static idx_t GetPartitioningSpaceRequirement(ClientContext &context, const vector<LogicalType> &types,
                                             const idx_t radix_bits, const idx_t num_threads) {
	auto &buffer_manager = BufferManager::GetBufferManager(context);
	bool all_constant;
	idx_t tuple_width = GetTupleWidth(types, all_constant);

	auto tuples_per_block = buffer_manager.GetBlockSize() / tuple_width;
	auto blocks_per_chunk = (STANDARD_VECTOR_SIZE + tuples_per_block) / tuples_per_block + 1;
	if (!all_constant) {
		blocks_per_chunk += 2;
	}
	auto size_per_partition = blocks_per_chunk * buffer_manager.GetBlockAllocSize();
	auto num_partitions = RadixPartitioning::NumberOfPartitions(radix_bits);

	return num_threads * num_partitions * size_per_partition;
}

void PhysicalHashJoin::PrepareFinalize(ClientContext &context, GlobalSinkState &global_state) const {
	auto &gstate = global_state.Cast<HashJoinGlobalSinkState>();
	auto &ht = *gstate.hash_table;
	gstate.total_size =
	    ht.GetTotalSize(gstate.local_hash_tables, gstate.max_partition_size, gstate.max_partition_count);
	bool all_constant;
	gstate.temporary_memory_state->SetMaterializationPenalty(GetTupleWidth(children[0]->types, all_constant));
	gstate.temporary_memory_state->SetRemainingSize(gstate.total_size);
}

class HashJoinFinalizeTask : public ExecutorTask {
public:
	HashJoinFinalizeTask(shared_ptr<Event> event_p, ClientContext &context, HashJoinGlobalSinkState &sink_p,
	                     idx_t chunk_idx_from_p, idx_t chunk_idx_to_p, bool parallel_p, const PhysicalOperator &op_p)
	    : ExecutorTask(context, std::move(event_p), op_p), sink(sink_p), chunk_idx_from(chunk_idx_from_p),
	      chunk_idx_to(chunk_idx_to_p), parallel(parallel_p) {
	}

	TaskExecutionResult ExecuteTask(TaskExecutionMode mode) override {
		sink.hash_table->Finalize(chunk_idx_from, chunk_idx_to, parallel);
		event->FinishTask();
		return TaskExecutionResult::TASK_FINISHED;
	}

private:
	HashJoinGlobalSinkState &sink;
	idx_t chunk_idx_from;
	idx_t chunk_idx_to;
	bool parallel;
};

class HashJoinFinalizeEvent : public BasePipelineEvent {
public:
	HashJoinFinalizeEvent(Pipeline &pipeline_p, HashJoinGlobalSinkState &sink)
	    : BasePipelineEvent(pipeline_p), sink(sink) {
	}

	HashJoinGlobalSinkState &sink;

public:
	void Schedule() override {
		auto &context = pipeline->GetClientContext();

		vector<shared_ptr<Task>> finalize_tasks;
		auto &ht = *sink.hash_table;
		const auto chunk_count = ht.GetDataCollection().ChunkCount();
		const auto num_threads = NumericCast<idx_t>(sink.num_threads);
		if (num_threads == 1 || (ht.Count() < PARALLEL_CONSTRUCT_THRESHOLD && !context.config.verify_parallelism)) {
			// Single-threaded finalize
			finalize_tasks.push_back(
			    make_uniq<HashJoinFinalizeTask>(shared_from_this(), context, sink, 0U, chunk_count, false, sink.op));
		} else {
			// Parallel finalize
			const idx_t chunks_per_task = context.config.verify_parallelism ? 1 : CHUNKS_PER_TASK;
			for (idx_t chunk_idx = 0; chunk_idx < chunk_count; chunk_idx += chunks_per_task) {
				auto chunk_idx_to = MinValue<idx_t>(chunk_idx + chunks_per_task, chunk_count);
				finalize_tasks.push_back(make_uniq<HashJoinFinalizeTask>(shared_from_this(), context, sink, chunk_idx,
				                                                         chunk_idx_to, true, sink.op));
			}
		}
		SetTasks(std::move(finalize_tasks));
	}

	void FinishEvent() override {
		sink.hash_table->GetDataCollection().VerifyEverythingPinned();
		sink.hash_table->finalized = true;
	}

	static constexpr idx_t PARALLEL_CONSTRUCT_THRESHOLD = 1048576;
	static constexpr idx_t CHUNKS_PER_TASK = 64;
};

void HashJoinGlobalSinkState::ScheduleFinalize(Pipeline &pipeline, Event &event) {
	if (hash_table->Count() == 0) {
		hash_table->finalized = true;
		return;
	}
	hash_table->InitializePointerTable();
	auto new_event = make_shared_ptr<HashJoinFinalizeEvent>(pipeline, *this);
	event.InsertEvent(std::move(new_event));
}

void HashJoinGlobalSinkState::InitializeProbeSpill() {
	auto guard = Lock();
	if (!probe_spill) {
		probe_spill = make_uniq<JoinHashTable::ProbeSpill>(*hash_table, context, probe_types);
	}
}

class HashJoinRepartitionTask : public ExecutorTask {
public:
	HashJoinRepartitionTask(shared_ptr<Event> event_p, ClientContext &context, JoinHashTable &global_ht,
	                        JoinHashTable &local_ht, const PhysicalOperator &op_p)
	    : ExecutorTask(context, std::move(event_p), op_p), global_ht(global_ht), local_ht(local_ht) {
	}

	TaskExecutionResult ExecuteTask(TaskExecutionMode mode) override {
		local_ht.Repartition(global_ht);
		event->FinishTask();
		return TaskExecutionResult::TASK_FINISHED;
	}

private:
	JoinHashTable &global_ht;
	JoinHashTable &local_ht;
};

class HashJoinRepartitionEvent : public BasePipelineEvent {
public:
	HashJoinRepartitionEvent(Pipeline &pipeline_p, const PhysicalHashJoin &op_p, HashJoinGlobalSinkState &sink,
	                         vector<unique_ptr<JoinHashTable>> &local_hts)
	    : BasePipelineEvent(pipeline_p), op(op_p), sink(sink), local_hts(local_hts) {
	}

	const PhysicalHashJoin &op;
	HashJoinGlobalSinkState &sink;
	vector<unique_ptr<JoinHashTable>> &local_hts;

public:
	void Schedule() override {
		D_ASSERT(sink.hash_table->GetRadixBits() > JoinHashTable::INITIAL_RADIX_BITS);
		auto block_size = sink.hash_table->buffer_manager.GetBlockSize();

		idx_t total_size = 0;
		idx_t total_count = 0;
		for (auto &local_ht : local_hts) {
			auto &sink_collection = local_ht->GetSinkCollection();
			total_size += sink_collection.SizeInBytes();
			total_count += sink_collection.Count();
		}
		auto total_blocks = (total_size + block_size - 1) / block_size;
		auto count_per_block = total_count / total_blocks;
		auto blocks_per_vector = MaxValue<idx_t>(STANDARD_VECTOR_SIZE / count_per_block, 2);

		// Assume 8 blocks per partition per thread (4 input, 4 output)
		auto partition_multiplier =
		    RadixPartitioning::NumberOfPartitions(sink.hash_table->GetRadixBits() - JoinHashTable::INITIAL_RADIX_BITS);
		auto thread_memory = 2 * blocks_per_vector * partition_multiplier * block_size;
		auto repartition_threads = MaxValue<idx_t>(sink.temporary_memory_state->GetReservation() / thread_memory, 1);

		if (repartition_threads < local_hts.size()) {
			// Limit the number of threads working on repartitioning based on our memory reservation
			for (idx_t thread_idx = repartition_threads; thread_idx < local_hts.size(); thread_idx++) {
				local_hts[thread_idx % repartition_threads]->Merge(*local_hts[thread_idx]);
			}
			local_hts.resize(repartition_threads);
		}

		auto &context = pipeline->GetClientContext();

		vector<shared_ptr<Task>> partition_tasks;
		partition_tasks.reserve(local_hts.size());
		for (auto &local_ht : local_hts) {
			partition_tasks.push_back(
			    make_uniq<HashJoinRepartitionTask>(shared_from_this(), context, *sink.hash_table, *local_ht, op));
		}
		SetTasks(std::move(partition_tasks));
	}

	void FinishEvent() override {
		local_hts.clear();

		// Minimum reservation is now the new smallest partition size
		const auto num_partitions = RadixPartitioning::NumberOfPartitions(sink.hash_table->GetRadixBits());
		vector<idx_t> partition_sizes(num_partitions, 0);
		vector<idx_t> partition_counts(num_partitions, 0);
		sink.total_size = sink.hash_table->GetTotalSize(partition_sizes, partition_counts, sink.max_partition_size,
		                                                sink.max_partition_count);
		const auto probe_side_requirement =
		    GetPartitioningSpaceRequirement(sink.context, op.types, sink.hash_table->GetRadixBits(), sink.num_threads);

		sink.temporary_memory_state->SetMinimumReservation(sink.max_partition_size +
		                                                   JoinHashTable::PointerTableSize(sink.max_partition_count) +
		                                                   probe_side_requirement);
		sink.temporary_memory_state->UpdateReservation(executor.context);

		sink.hash_table->PrepareExternalFinalize(sink.temporary_memory_state->GetReservation());
		sink.ScheduleFinalize(*pipeline, *this);
	}
};

void JoinFilterPushdownInfo::PushInFilter(const JoinFilterPushdownFilter &info, JoinHashTable &ht,
                                          const PhysicalOperator &op, idx_t filter_idx, idx_t filter_col_idx) const {
	// generate a "OR" filter (i.e. x=1 OR x=535 OR x=997)
	// first scan the entire vector at the probe side
	// FIXME: this code is duplicated from PerfectHashJoinExecutor::FullScanHashTable
	auto build_idx = join_condition[filter_idx];
	auto &data_collection = ht.GetDataCollection();

	Vector tuples_addresses(LogicalType::POINTER, ht.Count()); // allocate space for all the tuples

	JoinHTScanState join_ht_state(data_collection, 0, data_collection.ChunkCount(),
	                              TupleDataPinProperties::KEEP_EVERYTHING_PINNED);

	// Go through all the blocks and fill the keys addresses
	idx_t key_count = ht.FillWithHTOffsets(join_ht_state, tuples_addresses);

	// Scan the build keys in the hash table
	Vector build_vector(ht.layout.GetTypes()[build_idx], key_count);
	data_collection.Gather(tuples_addresses, *FlatVector::IncrementalSelectionVector(), key_count, build_idx,
	                       build_vector, *FlatVector::IncrementalSelectionVector(), nullptr);

	// generate the OR-clause - note that we only need to consider unique values here (so we use a seT)
	value_set_t unique_ht_values;
	for (idx_t k = 0; k < key_count; k++) {
		unique_ht_values.insert(build_vector.GetValue(k));
	}
	vector<Value> in_list(unique_ht_values.begin(), unique_ht_values.end());

	// generating the OR filter only makes sense if the range is not dense
	// i.e. if we have the values [0, 1, 2, 3, 4] - the min/max is fully equivalent to the OR filter
	if (FilterCombiner::IsDenseRange(in_list)) {
		return;
	}

	// generate the OR filter
	auto or_filter = make_uniq<InFilter>(std::move(in_list));
	// we push the OR filter as an OptionalFilter so that we can use it for zonemap pruning only
	// the IN-list is expensive to execute otherwise
	auto filter = make_uniq<OptionalFilter>(std::move(or_filter));
	info.dynamic_filters->PushFilter(op, filter_col_idx, std::move(filter));
}

void JoinFilterPushdownInfo::PushFilters(ClientContext &context, JoinHashTable &ht, JoinFilterGlobalState &gstate,
                                         const PhysicalOperator &op) const {
	// finalize the min/max aggregates
	vector<LogicalType> min_max_types;
	for (auto &aggr_expr : min_max_aggregates) {
		min_max_types.push_back(aggr_expr->return_type);
	}
	DataChunk final_min_max;
	final_min_max.Initialize(Allocator::DefaultAllocator(), min_max_types);

	gstate.global_aggregate_state->Finalize(final_min_max);

	auto dynamic_or_filter_threshold = ClientConfig::GetSetting<DynamicOrFilterThresholdSetting>(context);
	// create a filter for each of the aggregates
	for (idx_t filter_idx = 0; filter_idx < join_condition.size(); filter_idx++) {
		for (auto &info : probe_info) {
			auto filter_col_idx = info.columns[filter_idx].probe_column_index.column_index;
			auto min_idx = filter_idx * 2;
			auto max_idx = min_idx + 1;

			auto min_val = final_min_max.data[min_idx].GetValue(0);
			auto max_val = final_min_max.data[max_idx].GetValue(0);
			if (min_val.IsNull() || max_val.IsNull()) {
				// min/max is NULL
				// this can happen in case all values in the RHS column are NULL, but they are still pushed into the
				// hash table e.g. because they are part of a RIGHT join
				continue;
			}
<<<<<<< HEAD
=======
			// if the HT is small we can generate a complete "OR" filter
			if (ht.Count() > 1 && ht.Count() <= dynamic_or_filter_threshold) {
				PushInFilter(info, ht, op, filter_idx, filter_col_idx);
			}

>>>>>>> 44c3e83b
			if (Value::NotDistinctFrom(min_val, max_val)) {
				// min = max - generate an equality filter
				auto constant_filter = make_uniq<ConstantFilter>(ExpressionType::COMPARE_EQUAL, std::move(min_val));
				info.dynamic_filters->PushFilter(op, filter_col_idx, std::move(constant_filter));
			} else {
				// min != max - generate a range filter
				auto greater_equals =
				    make_uniq<ConstantFilter>(ExpressionType::COMPARE_GREATERTHANOREQUALTO, std::move(min_val));
				info.dynamic_filters->PushFilter(op, filter_col_idx, std::move(greater_equals));
				auto less_equals =
				    make_uniq<ConstantFilter>(ExpressionType::COMPARE_LESSTHANOREQUALTO, std::move(max_val));
				info.dynamic_filters->PushFilter(op, filter_col_idx, std::move(less_equals));
			}
			// not null filter
			info.dynamic_filters->PushFilter(op, filter_col_idx, make_uniq<IsNotNullFilter>());
		}
	}
}

SinkFinalizeType PhysicalHashJoin::Finalize(Pipeline &pipeline, Event &event, ClientContext &context,
                                            OperatorSinkFinalizeInput &input) const {
	auto &sink = input.global_state.Cast<HashJoinGlobalSinkState>();
	auto &ht = *sink.hash_table;

	sink.temporary_memory_state->UpdateReservation(context);
	sink.external = sink.temporary_memory_state->GetReservation() < sink.total_size;
	if (sink.external) {
		// External Hash Join
		sink.perfect_join_executor.reset();

		const auto max_partition_ht_size =
		    sink.max_partition_size + JoinHashTable::PointerTableSize(sink.max_partition_count);
		if (max_partition_ht_size > sink.temporary_memory_state->GetReservation()) {
			// We have to repartition
			ht.SetRepartitionRadixBits(sink.temporary_memory_state->GetReservation(), sink.max_partition_size,
			                           sink.max_partition_count);
			auto new_event = make_shared_ptr<HashJoinRepartitionEvent>(pipeline, *this, sink, sink.local_hash_tables);
			event.InsertEvent(std::move(new_event));
		} else {
			// No repartitioning! We do need some space for partitioning the probe-side, though
			const auto probe_side_requirement =
			    GetPartitioningSpaceRequirement(context, children[0]->types, ht.GetRadixBits(), sink.num_threads);
			sink.temporary_memory_state->SetMinimumReservation(max_partition_ht_size + probe_side_requirement);
			for (auto &local_ht : sink.local_hash_tables) {
				ht.Merge(*local_ht);
			}
			sink.local_hash_tables.clear();
			sink.hash_table->PrepareExternalFinalize(sink.temporary_memory_state->GetReservation());
			sink.ScheduleFinalize(pipeline, event);
		}
		sink.finalized = true;
		return SinkFinalizeType::READY;
	}

	// In-memory Hash Join
	for (auto &local_ht : sink.local_hash_tables) {
		ht.Merge(*local_ht);
	}
	sink.local_hash_tables.clear();
	ht.Unpartition();

	if (filter_pushdown && ht.Count() > 0) {
		filter_pushdown->PushFilters(context, ht, *sink.global_filter_state, *this);
	}

	// check for possible perfect hash table
	auto use_perfect_hash = sink.perfect_join_executor->CanDoPerfectHashJoin();
	if (use_perfect_hash) {
		D_ASSERT(ht.equality_types.size() == 1);
		auto key_type = ht.equality_types[0];
		use_perfect_hash = sink.perfect_join_executor->BuildPerfectHashTable(key_type);
	}
	// In case of a large build side or duplicates, use regular hash join
	if (!use_perfect_hash) {
		sink.perfect_join_executor.reset();
		sink.ScheduleFinalize(pipeline, event);
	}
	sink.finalized = true;
	if (ht.Count() == 0 && EmptyResultIfRHSIsEmpty()) {
		return SinkFinalizeType::NO_OUTPUT_POSSIBLE;
	}
	return SinkFinalizeType::READY;
}

//===--------------------------------------------------------------------===//
// Operator
//===--------------------------------------------------------------------===//
class HashJoinOperatorState : public CachingOperatorState {
public:
	explicit HashJoinOperatorState(ClientContext &context, HashJoinGlobalSinkState &sink)
	    : probe_executor(context), scan_structure(*sink.hash_table, join_key_state) {
	}

	DataChunk lhs_join_keys;
	TupleDataChunkState join_key_state;
	DataChunk lhs_output;

	ExpressionExecutor probe_executor;
	JoinHashTable::ScanStructure scan_structure;
	unique_ptr<OperatorState> perfect_hash_join_state;

	JoinHashTable::ProbeSpillLocalAppendState spill_state;
	JoinHashTable::ProbeState probe_state;
	//! Chunk to sink data into for external join
	DataChunk spill_chunk;

public:
	void Finalize(const PhysicalOperator &op, ExecutionContext &context) override {
		context.thread.profiler.Flush(op);
	}
};

unique_ptr<OperatorState> PhysicalHashJoin::GetOperatorState(ExecutionContext &context) const {
	auto &allocator = BufferAllocator::Get(context.client);
	auto &sink = sink_state->Cast<HashJoinGlobalSinkState>();
	auto state = make_uniq<HashJoinOperatorState>(context.client, sink);
	state->lhs_join_keys.Initialize(allocator, condition_types);
	if (!lhs_output_columns.col_types.empty()) {
		state->lhs_output.Initialize(allocator, lhs_output_columns.col_types);
	}
	if (sink.perfect_join_executor) {
		state->perfect_hash_join_state = sink.perfect_join_executor->GetOperatorState(context);
	} else {
		for (auto &cond : conditions) {
			state->probe_executor.AddExpression(*cond.left);
		}
		TupleDataCollection::InitializeChunkState(state->join_key_state, condition_types);
	}
	if (sink.external) {
		state->spill_chunk.Initialize(allocator, sink.probe_types);
		sink.InitializeProbeSpill();
	}

	return std::move(state);
}

OperatorResultType PhysicalHashJoin::ExecuteInternal(ExecutionContext &context, DataChunk &input, DataChunk &chunk,
                                                     GlobalOperatorState &gstate, OperatorState &state_p) const {
	auto &state = state_p.Cast<HashJoinOperatorState>();
	auto &sink = sink_state->Cast<HashJoinGlobalSinkState>();
	D_ASSERT(sink.finalized);
	D_ASSERT(!sink.scanned_data);

	if (state.scan_structure.is_null || sink.perfect_join_executor) {
		// place the lhs projected columns in the chunk
		state.lhs_output.ReferenceColumns(input, lhs_output_columns.col_idxs);
	}

	if (sink.hash_table->Count() == 0) {
		if (EmptyResultIfRHSIsEmpty()) {
			return OperatorResultType::FINISHED;
		}
		ConstructEmptyJoinResult(sink.hash_table->join_type, sink.hash_table->has_null, state.lhs_output, chunk);
		return OperatorResultType::NEED_MORE_INPUT;
	}

	if (sink.perfect_join_executor) {
		D_ASSERT(!sink.external);
		return sink.perfect_join_executor->ProbePerfectHashTable(context, input, state.lhs_output, chunk,
		                                                         *state.perfect_hash_join_state);
	}

	if (sink.external && !state.initialized) {
		// some initialization for external hash join
		if (!sink.probe_spill) {
			sink.InitializeProbeSpill();
		}
		state.spill_state = sink.probe_spill->RegisterThread();
		state.initialized = true;
	}

	if (state.scan_structure.is_null) {
		// probe the HT, start by resolving the join keys for the left chunk
		state.lhs_join_keys.Reset();
		state.probe_executor.Execute(input, state.lhs_join_keys);

		// perform the actual probe
		if (sink.external) {
			sink.hash_table->ProbeAndSpill(state.scan_structure, state.lhs_join_keys, state.join_key_state,
			                               state.probe_state, input, *sink.probe_spill, state.spill_state,
			                               state.spill_chunk);
		} else {
			sink.hash_table->Probe(state.scan_structure, state.lhs_join_keys, state.join_key_state, state.probe_state);
		}
	}
	state.scan_structure.Next(state.lhs_join_keys, state.lhs_output, chunk);

	if (state.scan_structure.PointersExhausted() && chunk.size() == 0) {
		state.scan_structure.is_null = true;
		return OperatorResultType::NEED_MORE_INPUT;
	}
	return OperatorResultType::HAVE_MORE_OUTPUT;
}

//===--------------------------------------------------------------------===//
// Source
//===--------------------------------------------------------------------===//
enum class HashJoinSourceStage : uint8_t { INIT, BUILD, PROBE, SCAN_HT, DONE };

class HashJoinLocalSourceState;

class HashJoinGlobalSourceState : public GlobalSourceState {
public:
	HashJoinGlobalSourceState(const PhysicalHashJoin &op, const ClientContext &context);

	//! Initialize this source state using the info in the sink
	void Initialize(HashJoinGlobalSinkState &sink);
	//! Try to prepare the next stage
	bool TryPrepareNextStage(HashJoinGlobalSinkState &sink);
	//! Prepare the next build/probe/scan_ht stage for external hash join (must hold lock)
	void PrepareBuild(HashJoinGlobalSinkState &sink);
	void PrepareProbe(HashJoinGlobalSinkState &sink);
	void PrepareScanHT(HashJoinGlobalSinkState &sink);
	//! Assigns a task to a local source state
	bool AssignTask(HashJoinGlobalSinkState &sink, HashJoinLocalSourceState &lstate);

	idx_t MaxThreads() override {
		D_ASSERT(op.sink_state);
		auto &gstate = op.sink_state->Cast<HashJoinGlobalSinkState>();

		idx_t count;
		if (gstate.probe_spill) {
			count = probe_count;
		} else if (PropagatesBuildSide(op.join_type)) {
			count = gstate.hash_table->Count();
		} else {
			return 0;
		}
		return count / ((idx_t)STANDARD_VECTOR_SIZE * parallel_scan_chunk_count);
	}

public:
	const PhysicalHashJoin &op;

	//! For synchronizing the external hash join
	atomic<HashJoinSourceStage> global_stage;

	//! For HT build synchronization
	idx_t build_chunk_idx = DConstants::INVALID_INDEX;
	idx_t build_chunk_count;
	idx_t build_chunk_done;
	idx_t build_chunks_per_thread = DConstants::INVALID_INDEX;

	//! For probe synchronization
	atomic<idx_t> probe_chunk_count;
	idx_t probe_chunk_done;

	//! To determine the number of threads
	idx_t probe_count;
	idx_t parallel_scan_chunk_count;

	//! For full/outer synchronization
	idx_t full_outer_chunk_idx = DConstants::INVALID_INDEX;
	atomic<idx_t> full_outer_chunk_count;
	atomic<idx_t> full_outer_chunk_done;
	idx_t full_outer_chunks_per_thread = DConstants::INVALID_INDEX;

	vector<InterruptState> blocked_tasks;
};

class HashJoinLocalSourceState : public LocalSourceState {
public:
	HashJoinLocalSourceState(const PhysicalHashJoin &op, const HashJoinGlobalSinkState &sink, Allocator &allocator);

	//! Do the work this thread has been assigned
	void ExecuteTask(HashJoinGlobalSinkState &sink, HashJoinGlobalSourceState &gstate, DataChunk &chunk);
	//! Whether this thread has finished the work it has been assigned
	bool TaskFinished() const;
	//! Build, probe and scan for external hash join
	void ExternalBuild(HashJoinGlobalSinkState &sink, HashJoinGlobalSourceState &gstate);
	void ExternalProbe(HashJoinGlobalSinkState &sink, HashJoinGlobalSourceState &gstate, DataChunk &chunk);
	void ExternalScanHT(HashJoinGlobalSinkState &sink, HashJoinGlobalSourceState &gstate, DataChunk &chunk);

public:
	//! The stage that this thread was assigned work for
	HashJoinSourceStage local_stage;
	//! Vector with pointers here so we don't have to re-initialize
	Vector addresses;

	//! Chunks assigned to this thread for building the pointer table
	idx_t build_chunk_idx_from = DConstants::INVALID_INDEX;
	idx_t build_chunk_idx_to = DConstants::INVALID_INDEX;

	//! Local scan state for probe spill
	ColumnDataConsumerScanState probe_local_scan;
	//! Chunks for holding the scanned probe collection
	DataChunk lhs_probe_chunk;
	DataChunk lhs_join_keys;
	DataChunk lhs_output;
	TupleDataChunkState join_key_state;
	ExpressionExecutor lhs_join_key_executor;

	//! Scan structure for the external probe
	JoinHashTable::ScanStructure scan_structure;
	JoinHashTable::ProbeState probe_state;
	bool empty_ht_probe_in_progress = false;

	//! Chunks assigned to this thread for a full/outer scan
	idx_t full_outer_chunk_idx_from = DConstants::INVALID_INDEX;
	idx_t full_outer_chunk_idx_to = DConstants::INVALID_INDEX;
	unique_ptr<JoinHTScanState> full_outer_scan_state;
};

unique_ptr<GlobalSourceState> PhysicalHashJoin::GetGlobalSourceState(ClientContext &context) const {
	return make_uniq<HashJoinGlobalSourceState>(*this, context);
}

unique_ptr<LocalSourceState> PhysicalHashJoin::GetLocalSourceState(ExecutionContext &context,
                                                                   GlobalSourceState &gstate) const {
	return make_uniq<HashJoinLocalSourceState>(*this, sink_state->Cast<HashJoinGlobalSinkState>(),
	                                           BufferAllocator::Get(context.client));
}

HashJoinGlobalSourceState::HashJoinGlobalSourceState(const PhysicalHashJoin &op, const ClientContext &context)
    : op(op), global_stage(HashJoinSourceStage::INIT), build_chunk_count(0), build_chunk_done(0), probe_chunk_count(0),
      probe_chunk_done(0), probe_count(op.children[0]->estimated_cardinality),
      parallel_scan_chunk_count(context.config.verify_parallelism ? 1 : 120) {
}

void HashJoinGlobalSourceState::Initialize(HashJoinGlobalSinkState &sink) {
	auto guard = Lock();
	if (global_stage != HashJoinSourceStage::INIT) {
		// Another thread initialized
		return;
	}

	// Finalize the probe spill
	if (sink.probe_spill) {
		sink.probe_spill->Finalize();
	}

	global_stage = HashJoinSourceStage::PROBE;
	TryPrepareNextStage(sink);
}

bool HashJoinGlobalSourceState::TryPrepareNextStage(HashJoinGlobalSinkState &sink) {
	switch (global_stage.load()) {
	case HashJoinSourceStage::BUILD:
		if (build_chunk_done == build_chunk_count) {
			sink.hash_table->GetDataCollection().VerifyEverythingPinned();
			sink.hash_table->finalized = true;
			PrepareProbe(sink);
			return true;
		}
		break;
	case HashJoinSourceStage::PROBE:
		if (probe_chunk_done == probe_chunk_count) {
			if (PropagatesBuildSide(op.join_type)) {
				PrepareScanHT(sink);
			} else {
				PrepareBuild(sink);
			}
			return true;
		}
		break;
	case HashJoinSourceStage::SCAN_HT:
		if (full_outer_chunk_done == full_outer_chunk_count) {
			PrepareBuild(sink);
			return true;
		}
		break;
	default:
		break;
	}
	return false;
}

void HashJoinGlobalSourceState::PrepareBuild(HashJoinGlobalSinkState &sink) {
	D_ASSERT(global_stage != HashJoinSourceStage::BUILD);
	auto &ht = *sink.hash_table;

	// Update remaining size
	sink.temporary_memory_state->SetRemainingSizeAndUpdateReservation(sink.context, ht.GetRemainingSize());

	// Try to put the next partitions in the block collection of the HT
	if (!sink.external || !ht.PrepareExternalFinalize(sink.temporary_memory_state->GetReservation())) {
		global_stage = HashJoinSourceStage::DONE;
		sink.temporary_memory_state->SetZero();
		return;
	}

	auto &data_collection = ht.GetDataCollection();
	if (data_collection.Count() == 0 && op.EmptyResultIfRHSIsEmpty()) {
		PrepareBuild(sink);
		return;
	}

	build_chunk_idx = 0;
	build_chunk_count = data_collection.ChunkCount();
	build_chunk_done = 0;

	build_chunks_per_thread = MaxValue<idx_t>((build_chunk_count + sink.num_threads - 1) / sink.num_threads, 1);

	ht.InitializePointerTable();

	global_stage = HashJoinSourceStage::BUILD;
}

void HashJoinGlobalSourceState::PrepareProbe(HashJoinGlobalSinkState &sink) {
	sink.probe_spill->PrepareNextProbe();
	const auto &consumer = *sink.probe_spill->consumer;

	probe_chunk_count = consumer.Count() == 0 ? 0 : consumer.ChunkCount();
	probe_chunk_done = 0;

	global_stage = HashJoinSourceStage::PROBE;
	if (probe_chunk_count == 0) {
		TryPrepareNextStage(sink);
		return;
	}
}

void HashJoinGlobalSourceState::PrepareScanHT(HashJoinGlobalSinkState &sink) {
	D_ASSERT(global_stage != HashJoinSourceStage::SCAN_HT);
	auto &ht = *sink.hash_table;

	auto &data_collection = ht.GetDataCollection();
	full_outer_chunk_idx = 0;
	full_outer_chunk_count = data_collection.ChunkCount();
	full_outer_chunk_done = 0;

	full_outer_chunks_per_thread =
	    MaxValue<idx_t>((full_outer_chunk_count + sink.num_threads - 1) / sink.num_threads, 1);

	global_stage = HashJoinSourceStage::SCAN_HT;
}

bool HashJoinGlobalSourceState::AssignTask(HashJoinGlobalSinkState &sink, HashJoinLocalSourceState &lstate) {
	D_ASSERT(lstate.TaskFinished());

	auto guard = Lock();
	switch (global_stage.load()) {
	case HashJoinSourceStage::BUILD:
		if (build_chunk_idx != build_chunk_count) {
			lstate.local_stage = global_stage;
			lstate.build_chunk_idx_from = build_chunk_idx;
			build_chunk_idx = MinValue<idx_t>(build_chunk_count, build_chunk_idx + build_chunks_per_thread);
			lstate.build_chunk_idx_to = build_chunk_idx;
			return true;
		}
		break;
	case HashJoinSourceStage::PROBE:
		if (sink.probe_spill->consumer && sink.probe_spill->consumer->AssignChunk(lstate.probe_local_scan)) {
			lstate.local_stage = global_stage;
			lstate.empty_ht_probe_in_progress = false;
			return true;
		}
		break;
	case HashJoinSourceStage::SCAN_HT:
		if (full_outer_chunk_idx != full_outer_chunk_count) {
			lstate.local_stage = global_stage;
			lstate.full_outer_chunk_idx_from = full_outer_chunk_idx;
			full_outer_chunk_idx =
			    MinValue<idx_t>(full_outer_chunk_count, full_outer_chunk_idx + full_outer_chunks_per_thread);
			lstate.full_outer_chunk_idx_to = full_outer_chunk_idx;
			return true;
		}
		break;
	case HashJoinSourceStage::DONE:
		break;
	default:
		throw InternalException("Unexpected HashJoinSourceStage in AssignTask!");
	}
	return false;
}

HashJoinLocalSourceState::HashJoinLocalSourceState(const PhysicalHashJoin &op, const HashJoinGlobalSinkState &sink,
                                                   Allocator &allocator)
    : local_stage(HashJoinSourceStage::INIT), addresses(LogicalType::POINTER), lhs_join_key_executor(sink.context),
      scan_structure(*sink.hash_table, join_key_state) {
	auto &chunk_state = probe_local_scan.current_chunk_state;
	chunk_state.properties = ColumnDataScanProperties::ALLOW_ZERO_COPY;

	lhs_probe_chunk.Initialize(allocator, sink.probe_types);
	lhs_join_keys.Initialize(allocator, op.condition_types);
	lhs_output.Initialize(allocator, op.lhs_output_columns.col_types);
	TupleDataCollection::InitializeChunkState(join_key_state, op.condition_types);

	for (auto &cond : op.conditions) {
		lhs_join_key_executor.AddExpression(*cond.left);
	}
}

void HashJoinLocalSourceState::ExecuteTask(HashJoinGlobalSinkState &sink, HashJoinGlobalSourceState &gstate,
                                           DataChunk &chunk) {
	switch (local_stage) {
	case HashJoinSourceStage::BUILD:
		ExternalBuild(sink, gstate);
		break;
	case HashJoinSourceStage::PROBE:
		ExternalProbe(sink, gstate, chunk);
		break;
	case HashJoinSourceStage::SCAN_HT:
		ExternalScanHT(sink, gstate, chunk);
		break;
	default:
		throw InternalException("Unexpected HashJoinSourceStage in ExecuteTask!");
	}
}

bool HashJoinLocalSourceState::TaskFinished() const {
	switch (local_stage) {
	case HashJoinSourceStage::INIT:
	case HashJoinSourceStage::BUILD:
		return true;
	case HashJoinSourceStage::PROBE:
		return scan_structure.is_null && !empty_ht_probe_in_progress;
	case HashJoinSourceStage::SCAN_HT:
		return full_outer_scan_state == nullptr;
	default:
		throw InternalException("Unexpected HashJoinSourceStage in TaskFinished!");
	}
}

void HashJoinLocalSourceState::ExternalBuild(HashJoinGlobalSinkState &sink, HashJoinGlobalSourceState &gstate) {
	D_ASSERT(local_stage == HashJoinSourceStage::BUILD);

	auto &ht = *sink.hash_table;
	ht.Finalize(build_chunk_idx_from, build_chunk_idx_to, true);

	auto guard = gstate.Lock();
	gstate.build_chunk_done += build_chunk_idx_to - build_chunk_idx_from;
}

void HashJoinLocalSourceState::ExternalProbe(HashJoinGlobalSinkState &sink, HashJoinGlobalSourceState &gstate,
                                             DataChunk &chunk) {
	D_ASSERT(local_stage == HashJoinSourceStage::PROBE && sink.hash_table->finalized);

	if (!scan_structure.is_null) {
		// Still have elements remaining (i.e. we got >STANDARD_VECTOR_SIZE elements in the previous probe)
		scan_structure.Next(lhs_join_keys, lhs_output, chunk);
		if (chunk.size() != 0 || !scan_structure.PointersExhausted()) {
			return;
		}
	}

	if (!scan_structure.is_null || empty_ht_probe_in_progress) {
		// Previous probe is done
		scan_structure.is_null = true;
		empty_ht_probe_in_progress = false;
		sink.probe_spill->consumer->FinishChunk(probe_local_scan);
		auto guard = gstate.Lock();
		gstate.probe_chunk_done++;
		return;
	}

	// Scan input chunk for next probe
	sink.probe_spill->consumer->ScanChunk(probe_local_scan, lhs_probe_chunk);

	// Get the probe chunk columns/hashes
	lhs_join_keys.Reset();
	lhs_join_key_executor.Execute(lhs_probe_chunk, lhs_join_keys);
	lhs_output.ReferenceColumns(lhs_probe_chunk, sink.op.lhs_output_columns.col_idxs);
	auto precomputed_hashes = &lhs_probe_chunk.data.back();

	if (sink.hash_table->Count() == 0 && !gstate.op.EmptyResultIfRHSIsEmpty()) {
		gstate.op.ConstructEmptyJoinResult(sink.hash_table->join_type, sink.hash_table->has_null, lhs_output, chunk);
		empty_ht_probe_in_progress = true;
		return;
	}

	// Perform the probe
	sink.hash_table->Probe(scan_structure, lhs_join_keys, join_key_state, probe_state, precomputed_hashes);
	scan_structure.Next(lhs_join_keys, lhs_output, chunk);
}

void HashJoinLocalSourceState::ExternalScanHT(HashJoinGlobalSinkState &sink, HashJoinGlobalSourceState &gstate,
                                              DataChunk &chunk) {
	D_ASSERT(local_stage == HashJoinSourceStage::SCAN_HT);

	if (!full_outer_scan_state) {
		full_outer_scan_state = make_uniq<JoinHTScanState>(sink.hash_table->GetDataCollection(),
		                                                   full_outer_chunk_idx_from, full_outer_chunk_idx_to);
	}
	sink.hash_table->ScanFullOuter(*full_outer_scan_state, addresses, chunk);

	if (chunk.size() == 0) {
		full_outer_scan_state = nullptr;
		auto guard = gstate.Lock();
		gstate.full_outer_chunk_done += full_outer_chunk_idx_to - full_outer_chunk_idx_from;
	}
}

SourceResultType PhysicalHashJoin::GetData(ExecutionContext &context, DataChunk &chunk,
                                           OperatorSourceInput &input) const {
	auto &sink = sink_state->Cast<HashJoinGlobalSinkState>();
	auto &gstate = input.global_state.Cast<HashJoinGlobalSourceState>();
	auto &lstate = input.local_state.Cast<HashJoinLocalSourceState>();
	sink.scanned_data = true;

	if (!sink.external && !PropagatesBuildSide(join_type)) {
		auto guard = gstate.Lock();
		if (gstate.global_stage != HashJoinSourceStage::DONE) {
			gstate.global_stage = HashJoinSourceStage::DONE;
			sink.hash_table->Reset();
			sink.temporary_memory_state->SetZero();
		}
		return SourceResultType::FINISHED;
	}

	if (gstate.global_stage == HashJoinSourceStage::INIT) {
		gstate.Initialize(sink);
	}

	// Any call to GetData must produce tuples, otherwise the pipeline executor thinks that we're done
	// Therefore, we loop until we've produced tuples, or until the operator is actually done
	while (gstate.global_stage != HashJoinSourceStage::DONE && chunk.size() == 0) {
		if (!lstate.TaskFinished() || gstate.AssignTask(sink, lstate)) {
			lstate.ExecuteTask(sink, gstate, chunk);
		} else {
			auto guard = gstate.Lock();
			if (gstate.TryPrepareNextStage(sink) || gstate.global_stage == HashJoinSourceStage::DONE) {
				gstate.UnblockTasks(guard);
			} else {
				return gstate.BlockSource(guard, input.interrupt_state);
			}
		}
	}

	return chunk.size() == 0 ? SourceResultType::FINISHED : SourceResultType::HAVE_MORE_OUTPUT;
}

double PhysicalHashJoin::GetProgress(ClientContext &context, GlobalSourceState &gstate_p) const {
	auto &sink = sink_state->Cast<HashJoinGlobalSinkState>();
	auto &gstate = gstate_p.Cast<HashJoinGlobalSourceState>();

	if (!sink.external) {
		if (PropagatesBuildSide(join_type)) {
			return static_cast<double>(gstate.full_outer_chunk_done) /
			       static_cast<double>(gstate.full_outer_chunk_count) * 100.0;
		}
		return 100.0;
	}

	auto num_partitions = static_cast<double>(RadixPartitioning::NumberOfPartitions(sink.hash_table->GetRadixBits()));
	auto partition_start = static_cast<double>(sink.hash_table->GetPartitionStart());
	auto partition_end = static_cast<double>(sink.hash_table->GetPartitionEnd());

	// This many partitions are fully done
	auto progress = partition_start / num_partitions;

	auto probe_chunk_done = static_cast<double>(gstate.probe_chunk_done);
	auto probe_chunk_count = static_cast<double>(gstate.probe_chunk_count);
	if (probe_chunk_count != 0) {
		// Progress of the current round of probing, weighed by the number of partitions
		auto probe_progress = probe_chunk_done / probe_chunk_count;
		// Add it to the progress, weighed by the number of partitions in the current round
		progress += (partition_end - partition_start) / num_partitions * probe_progress;
	}

	return progress * 100.0;
}

InsertionOrderPreservingMap<string> PhysicalHashJoin::ParamsToString() const {
	InsertionOrderPreservingMap<string> result;
	result["Join Type"] = EnumUtil::ToString(join_type);

	string condition_info;
	for (idx_t i = 0; i < conditions.size(); i++) {
		auto &join_condition = conditions[i];
		if (i > 0) {
			condition_info += "\n";
		}
		condition_info +=
		    StringUtil::Format("%s %s %s", join_condition.left->GetName(),
		                       ExpressionTypeToOperator(join_condition.comparison), join_condition.right->GetName());
	}
	result["Conditions"] = condition_info;

	if (perfect_join_statistics.is_build_small) {
		// perfect hash join
		result["Build Min"] = perfect_join_statistics.build_min.ToString();
		result["Build Max"] = perfect_join_statistics.build_max.ToString();
	}
	SetEstimatedCardinality(result, estimated_cardinality);
	return result;
}

} // namespace duckdb<|MERGE_RESOLUTION|>--- conflicted
+++ resolved
@@ -6,7 +6,6 @@
 #include "duckdb/execution/operator/aggregate/ungrouped_aggregate_state.hpp"
 #include "duckdb/function/aggregate/distributive_function_utils.hpp"
 #include "duckdb/function/aggregate/distributive_functions.hpp"
-#include "duckdb/function/aggregate/distributive_function_utils.hpp"
 #include "duckdb/function/function_binder.hpp"
 #include "duckdb/main/client_context.hpp"
 #include "duckdb/main/query_profiler.hpp"
@@ -643,14 +642,11 @@
 				// hash table e.g. because they are part of a RIGHT join
 				continue;
 			}
-<<<<<<< HEAD
-=======
 			// if the HT is small we can generate a complete "OR" filter
 			if (ht.Count() > 1 && ht.Count() <= dynamic_or_filter_threshold) {
 				PushInFilter(info, ht, op, filter_idx, filter_col_idx);
 			}
 
->>>>>>> 44c3e83b
 			if (Value::NotDistinctFrom(min_val, max_val)) {
 				// min = max - generate an equality filter
 				auto constant_filter = make_uniq<ConstantFilter>(ExpressionType::COMPARE_EQUAL, std::move(min_val));
