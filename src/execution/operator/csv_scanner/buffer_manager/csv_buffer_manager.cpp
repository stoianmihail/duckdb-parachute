#include "duckdb/execution/operator/csv_scanner/csv_buffer_manager.hpp"
#include "duckdb/execution/operator/csv_scanner/csv_buffer.hpp"
#include "duckdb/function/table/read_csv.hpp"
namespace duckdb {

CSVBufferManager::CSVBufferManager(ClientContext &context_p, const CSVReaderOptions &options, const string &file_path_p,
                                   const idx_t file_idx_p, bool per_file_single_threaded_p,
                                   unique_ptr<CSVFileHandle> file_handle_p)
    : context(context_p), per_file_single_threaded(per_file_single_threaded_p), file_idx(file_idx_p),
      file_path(file_path_p), buffer_size(CSVBuffer::CSV_BUFFER_SIZE) {
	D_ASSERT(!file_path.empty());
<<<<<<< HEAD
	if (file_handle_p) {
		file_handle = std::move(file_handle_p);
	} else {
		file_handle = ReadCSV::OpenCSV(file_path, options.compression, context);
	}
=======
	file_handle = ReadCSV::OpenCSV(file_path, options, context);
>>>>>>> 98e74845
	is_pipe = file_handle->IsPipe();
	skip_rows = options.dialect_options.skip_rows.GetValue();
	auto file_size = file_handle->FileSize();
	if (file_size > 0 && file_size < buffer_size) {
		buffer_size = CSVBuffer::CSV_MINIMUM_BUFFER_SIZE;
	}
	if (options.buffer_size < buffer_size) {
		buffer_size = options.buffer_size;
	}
	Initialize();
}

void CSVBufferManager::UnpinBuffer(const idx_t cache_idx) {
	if (cache_idx < cached_buffers.size()) {
		cached_buffers[cache_idx]->Unpin();
	}
}

void CSVBufferManager::Initialize() {
	if (cached_buffers.empty()) {
		cached_buffers.emplace_back(
		    make_shared_ptr<CSVBuffer>(context, buffer_size, *file_handle, global_csv_pos, file_idx));
		last_buffer = cached_buffers.front();
	}
}

bool CSVBufferManager::ReadNextAndCacheIt() {
	D_ASSERT(last_buffer);
	for (idx_t i = 0; i < 2; i++) {
		if (!last_buffer->IsCSVFileLastBuffer()) {
			auto maybe_last_buffer = last_buffer->Next(*file_handle, buffer_size, file_idx, has_seeked);
			if (!maybe_last_buffer) {
				last_buffer->last_buffer = true;
				return false;
			}
			last_buffer = std::move(maybe_last_buffer);
			bytes_read += last_buffer->GetBufferSize();
			cached_buffers.emplace_back(last_buffer);
			return true;
		}
	}
	return false;
}

shared_ptr<CSVBufferHandle> CSVBufferManager::GetBuffer(const idx_t pos) {
	lock_guard<mutex> parallel_lock(main_mutex);
	if (pos == 0 && done && cached_buffers.empty()) {
		if (is_pipe) {
			throw InvalidInputException("Recursive CTEs are not allowed when using piped csv files");
		}
		// This is a recursive CTE, we have to reset out whole buffer
		done = false;
		file_handle->Reset();
		Initialize();
	}
	while (pos >= cached_buffers.size()) {
		if (done) {
			return nullptr;
		}
		if (!ReadNextAndCacheIt()) {
			done = true;
		}
	}
	if (pos != 0 && (sniffing || file_handle->CanSeek() || per_file_single_threaded)) {
		// We don't need to unpin the buffers here if we are not sniffing since we
		// control it per-thread on the scan
		if (cached_buffers[pos - 1]) {
			cached_buffers[pos - 1]->Unpin();
		}
	}
	return cached_buffers[pos]->Pin(*file_handle, has_seeked);
}

void CSVBufferManager::ResetBuffer(const idx_t buffer_idx) {
	lock_guard<mutex> parallel_lock(main_mutex);
	if (buffer_idx >= cached_buffers.size()) {
		// Nothing to reset
		return;
	}
	D_ASSERT(cached_buffers[buffer_idx]);
	if (buffer_idx == 0 && cached_buffers.size() > 1) {
		cached_buffers[buffer_idx].reset();
		idx_t cur_buffer = buffer_idx + 1;
		while (reset_when_possible.find(cur_buffer) != reset_when_possible.end()) {
			cached_buffers[cur_buffer].reset();
			reset_when_possible.erase(cur_buffer);
			cur_buffer++;
		}
		return;
	}
	// We only reset if previous one was also already reset
	if (buffer_idx > 0 && !cached_buffers[buffer_idx - 1]) {
		if (cached_buffers[buffer_idx]->last_buffer) {
			// We clear the whole shebang
			cached_buffers.clear();
			reset_when_possible.clear();
			return;
		}
		cached_buffers[buffer_idx].reset();
		idx_t cur_buffer = buffer_idx + 1;
		while (reset_when_possible.find(cur_buffer) != reset_when_possible.end()) {
			cached_buffers[cur_buffer].reset();
			reset_when_possible.erase(cur_buffer);
			cur_buffer++;
		}
	} else {
		reset_when_possible.insert(buffer_idx);
	}
}

idx_t CSVBufferManager::GetBufferSize() const {
	return buffer_size;
}

idx_t CSVBufferManager::BufferCount() const {
	return cached_buffers.size();
}

bool CSVBufferManager::Done() const {
	return done;
}

void CSVBufferManager::ResetBufferManager() {
	if (!file_handle->IsPipe()) {
		// If this is not a pipe we reset the buffer manager and restart it when doing the actual scan
		cached_buffers.clear();
		reset_when_possible.clear();
		file_handle->Reset();
		last_buffer = nullptr;
		done = false;
		global_csv_pos = 0;
		Initialize();
	}
}

string CSVBufferManager::GetFilePath() const {
	return file_path;
}

bool CSVBufferManager::IsBlockUnloaded(idx_t block_idx) {
	if (block_idx < cached_buffers.size()) {
		return cached_buffers[block_idx]->IsUnloaded();
	}
	return false;
}

} // namespace duckdb<|MERGE_RESOLUTION|>--- conflicted
+++ resolved
@@ -9,15 +9,11 @@
     : context(context_p), per_file_single_threaded(per_file_single_threaded_p), file_idx(file_idx_p),
       file_path(file_path_p), buffer_size(CSVBuffer::CSV_BUFFER_SIZE) {
 	D_ASSERT(!file_path.empty());
-<<<<<<< HEAD
 	if (file_handle_p) {
 		file_handle = std::move(file_handle_p);
 	} else {
-		file_handle = ReadCSV::OpenCSV(file_path, options.compression, context);
+		file_handle = ReadCSV::OpenCSV(file_path, options, context);
 	}
-=======
-	file_handle = ReadCSV::OpenCSV(file_path, options, context);
->>>>>>> 98e74845
 	is_pipe = file_handle->IsPipe();
 	skip_rows = options.dialect_options.skip_rows.GetValue();
 	auto file_size = file_handle->FileSize();
