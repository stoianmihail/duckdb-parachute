#include "duckdb/common/operator/decimal_cast_operators.hpp"
#include "duckdb/execution/operator/scan/csv/csv_sniffer.hpp"
#include "duckdb/common/algorithm.hpp"
#include "duckdb/common/string.hpp"
#include "duckdb/execution/operator/scan/csv/parse_values.hpp"

namespace duckdb {
struct TryCastFloatingOperator {
	template <class OP, class T>
	static bool Operation(string_t input) {
		T result;
		string error_message;
		return OP::Operation(input, result, &error_message);
	}
};

static bool StartsWithNumericDate(string &separator, const string &value) {
	auto begin = value.c_str();
	auto end = begin + value.size();

	//	StrpTimeFormat::Parse will skip whitespace, so we can too
	auto field1 = std::find_if_not(begin, end, StringUtil::CharacterIsSpace);
	if (field1 == end) {
		return false;
	}

	//	first numeric field must start immediately
	if (!StringUtil::CharacterIsDigit(*field1)) {
		return false;
	}
	auto literal1 = std::find_if_not(field1, end, StringUtil::CharacterIsDigit);
	if (literal1 == end) {
		return false;
	}

	//	second numeric field must exist
	auto field2 = std::find_if(literal1, end, StringUtil::CharacterIsDigit);
	if (field2 == end) {
		return false;
	}
	auto literal2 = std::find_if_not(field2, end, StringUtil::CharacterIsDigit);
	if (literal2 == end) {
		return false;
	}

	//	third numeric field must exist
	auto field3 = std::find_if(literal2, end, StringUtil::CharacterIsDigit);
	if (field3 == end) {
		return false;
	}

	//	second literal must match first
	if (((field3 - literal2) != (field2 - literal1)) || strncmp(literal1, literal2, (field2 - literal1)) != 0) {
		return false;
	}

	//	copy the literal as the separator, escaping percent signs
	separator.clear();
	while (literal1 < field2) {
		const auto literal_char = *literal1++;
		if (literal_char == '%') {
			separator.push_back(literal_char);
		}
		separator.push_back(literal_char);
	}

	return true;
}

string GenerateDateFormat(const string &separator, const char *format_template) {
	string format_specifier = format_template;
	auto amount_of_dashes = std::count(format_specifier.begin(), format_specifier.end(), '-');
	// All our date formats must have at least one -
	D_ASSERT(amount_of_dashes);
	string result;
	result.reserve(format_specifier.size() - amount_of_dashes + (amount_of_dashes * separator.size()));
	for (auto &character : format_specifier) {
		if (character == '-') {
			result += separator;
		} else {
			result += character;
		}
	}
	return result;
}

bool CSVSniffer::TryCastValue(CSVStateMachineSniffing &candidate, const Value &value, const LogicalType &sql_type) {
	if (value.IsNull()) {
		return true;
	}
	if (!candidate.dialect_options.date_format.find(LogicalTypeId::DATE)->second.GetValue().Empty() &&
	    sql_type.id() == LogicalTypeId::DATE) {
		date_t result;
		string error_message;
		return candidate.dialect_options.date_format.find(LogicalTypeId::DATE)
		    ->second.GetValue()
		    .TryParseDate(string_t(StringValue::Get(value)), result, error_message);
	}
	if (!candidate.dialect_options.date_format.find(LogicalTypeId::TIMESTAMP)->second.GetValue().Empty() &&
	    sql_type.id() == LogicalTypeId::TIMESTAMP) {
		timestamp_t result;
		string error_message;
		return candidate.dialect_options.date_format.find(LogicalTypeId::TIMESTAMP)
		    ->second.GetValue()
		    .TryParseTimestamp(string_t(StringValue::Get(value)), result, error_message);
	}
	if (candidate.options.decimal_separator != "." && (sql_type.id() == LogicalTypeId::DOUBLE)) {
		return TryCastFloatingOperator::Operation<TryCastErrorMessageCommaSeparated, double>(StringValue::Get(value));
	}
	Value new_value;
	string error_message;
	return value.TryCastAs(buffer_manager->context, sql_type, new_value, &error_message, true);
}

void CSVSniffer::SetDateFormat(CSVStateMachineSniffing &candidate, const string &format_specifier,
                               const LogicalTypeId &sql_type) {
	StrpTimeFormat strpformat;
	StrTimeFormat::ParseFormatSpecifier(format_specifier, strpformat);
	candidate.dialect_options.date_format[sql_type].Set(strpformat, false);
}

<<<<<<< HEAD
void CSVSniffer::DetectDateAndTimeStampFormats(CSVStateMachineSniffing &candidate,
                                               map<LogicalTypeId, bool> &has_format_candidates,
                                               map<LogicalTypeId, vector<string>> &format_candidates,
                                               const LogicalType &sql_type, const string &separator, Value &dummy_val) {
	// generate date format candidates the first time through
	auto &type_format_candidates = format_candidates[sql_type.id()];
	const auto had_format_candidates = has_format_candidates[sql_type.id()];
	if (!has_format_candidates[sql_type.id()]) {
		has_format_candidates[sql_type.id()] = true;
=======
struct SniffValue {
	inline static void Initialize(CSVStateMachine &machine) {
		machine.state = CSVState::STANDARD;
		machine.previous_state = CSVState::STANDARD;
		machine.pre_previous_state = CSVState::STANDARD;
		machine.cur_rows = 0;
		machine.value = "";
		machine.rows_read = 0;
	}

	inline static bool Process(CSVStateMachine &machine, vector<TupleSniffing> &sniffed_values, char current_char,
	                           idx_t current_pos) {

		if ((machine.dialect_options.new_line == NewLineIdentifier::SINGLE &&
		     (current_char == '\r' || current_char == '\n')) ||
		    (machine.dialect_options.new_line == NewLineIdentifier::CARRY_ON && current_char == '\n')) {
			machine.rows_read++;
		}

		if ((machine.previous_state == CSVState::RECORD_SEPARATOR) ||
		    (machine.state != CSVState::RECORD_SEPARATOR && machine.previous_state == CSVState::CARRIAGE_RETURN)) {
			sniffed_values[machine.cur_rows].position = machine.line_start_pos;
			sniffed_values[machine.cur_rows].set = true;
			machine.line_start_pos = current_pos;
		}

		machine.Transition(current_char);

		bool carriage_return = machine.previous_state == CSVState::CARRIAGE_RETURN;
		if (machine.previous_state == CSVState::DELIMITER || (machine.previous_state == CSVState::RECORD_SEPARATOR) ||
		    (machine.state != CSVState::RECORD_SEPARATOR && carriage_return)) {
			// Started a new value
			// Check if it's UTF-8
			machine.VerifyUTF8();
			if (machine.value.empty() || machine.value == machine.options.null_str) {
				// We set empty == null value
				sniffed_values[machine.cur_rows].values.push_back(Value(LogicalType::VARCHAR));
			} else {
				sniffed_values[machine.cur_rows].values.push_back(Value(machine.value));
			}
			sniffed_values[machine.cur_rows].line_number = machine.rows_read;

			machine.value = "";
		}
		if (machine.state == CSVState::STANDARD ||
		    (machine.state == CSVState::QUOTED && machine.previous_state == CSVState::QUOTED)) {
			machine.value += current_char;
		}
		machine.cur_rows += machine.previous_state == CSVState::RECORD_SEPARATOR;
		// It means our carriage return is actually a record separator
		machine.cur_rows += machine.state != CSVState::RECORD_SEPARATOR && carriage_return;
		if (machine.cur_rows >= sniffed_values.size()) {
			// We sniffed enough rows
			return true;
		}
		return false;
	}

	inline static void Finalize(CSVStateMachine &machine, vector<TupleSniffing> &sniffed_values) {
		if (machine.cur_rows < sniffed_values.size() && machine.state == CSVState::DELIMITER) {
			// Started a new empty value
			sniffed_values[machine.cur_rows].values.push_back(Value(machine.value));
		}
		if (machine.cur_rows < sniffed_values.size() && machine.state != CSVState::EMPTY_LINE) {
			machine.VerifyUTF8();
			sniffed_values[machine.cur_rows].line_number = machine.rows_read;
			if (!sniffed_values[machine.cur_rows].set) {
				sniffed_values[machine.cur_rows].position = machine.line_start_pos;
				sniffed_values[machine.cur_rows].set = true;
			}

			sniffed_values[machine.cur_rows++].values.push_back(Value(machine.value));
		}
		sniffed_values.erase(sniffed_values.end() - (sniffed_values.size() - machine.cur_rows), sniffed_values.end());
	}
};

void CSVSniffer::InitializeDateAndTimeStampDetection(CSVStateMachine &candidate, const string &separator,
                                                     const LogicalType &sql_type) {
	auto &format_candidate = format_candidates[sql_type.id()];
	if (!format_candidate.initialized) {
		format_candidate.initialized = true;
>>>>>>> 26d8316e
		// order by preference
		auto entry = format_template_candidates.find(sql_type.id());
		if (entry != format_template_candidates.end()) {
			const auto &format_template_list = entry->second;
			for (const auto &t : format_template_list) {
				const auto format_string = GenerateDateFormat(separator, t);
				// don't parse ISO 8601
				if (format_string.find("%Y-%m-%d") == string::npos) {
					format_candidate.format.emplace_back(format_string);
				}
			}
		}
	}
	//	initialise the first candidate
	//	all formats are constructed to be valid
	SetDateFormat(candidate, format_candidate.format.back(), sql_type.id());
}

void CSVSniffer::DetectDateAndTimeStampFormats(CSVStateMachine &candidate, const LogicalType &sql_type,
                                               const string &separator, Value &dummy_val) {
	// If it is the first time running date/timestamp detection we must initilize the format variables
	InitializeDateAndTimeStampDetection(candidate, separator, sql_type);
	// generate date format candidates the first time through
	auto &type_format_candidates = format_candidates[sql_type.id()].format;
	// check all formats and keep the first one that works
	StrpTimeFormat::ParseResult result;
	auto save_format_candidates = type_format_candidates;
	bool had_format_candidates = !save_format_candidates.empty();
	bool initial_format_candidates =
	    save_format_candidates.size() == format_template_candidates.at(sql_type.id()).size();
	while (!type_format_candidates.empty()) {
		//	avoid using exceptions for flow control...
		auto &current_format = candidate.dialect_options.date_format[sql_type.id()].GetValue();
		if (current_format.Parse(StringValue::Get(dummy_val), result)) {
			break;
		}
		//	doesn't work - move to the next one
		type_format_candidates.pop_back();
		if (!type_format_candidates.empty()) {
			SetDateFormat(candidate, type_format_candidates.back(), sql_type.id());
		}
	}
	//	if none match, then this is not a value of type sql_type,
	if (type_format_candidates.empty()) {
		//	so restore the candidates that did work.
		//	or throw them out if they were generated by this value.
		if (had_format_candidates) {
			if (initial_format_candidates) {
				// we reset the whole thing because we tried to sniff the wrong type.
				format_candidates[sql_type.id()].initialized = false;
				format_candidates[sql_type.id()].format.clear();
				return;
			}
			type_format_candidates.swap(save_format_candidates);
			SetDateFormat(candidate, "", sql_type.id());
		}
	}
}

void CSVSniffer::DetectTypes() {
	idx_t min_varchar_cols = max_columns_found + 1;
	vector<LogicalType> return_types;
	// check which info candidate leads to minimum amount of non-varchar columns...
	for (auto &candidate : candidates) {
		auto &sniffing_state_machine = candidate->GetStateMachineSniff();
		unordered_map<idx_t, vector<LogicalType>> info_sql_types_candidates;
		for (idx_t i = 0; i < sniffing_state_machine.dialect_options.num_cols; i++) {
			info_sql_types_candidates[i] = sniffing_state_machine.options.auto_type_candidates;
		}
<<<<<<< HEAD
		map<LogicalTypeId, bool> has_format_candidates;
		map<LogicalTypeId, vector<string>> format_candidates;
		for (const auto &t : format_template_candidates) {
			has_format_candidates[t.first] = false;
			format_candidates[t.first].clear();
		}
		D_ASSERT(sniffing_state_machine.dialect_options.num_cols > 0);
=======
		D_ASSERT(candidate->dialect_options.num_cols > 0);
>>>>>>> 26d8316e

		// Set all return_types to VARCHAR so we can do datatype detection based on VARCHAR values
		return_types.clear();
		return_types.assign(sniffing_state_machine.dialect_options.num_cols, LogicalType::VARCHAR);

		// Reset candidate for parsing
		candidate->Reset();

		// Parse chunk and read csv with info candidate
<<<<<<< HEAD
		vector<TupleOfValues> tuples(STANDARD_VECTOR_SIZE + 1);
		candidate->Process<ParseValues>(*candidate, tuples);
		// Potentially Skip empty rows (I find this dirty, but it is what the original code does)
		idx_t true_start = 0;
=======
		vector<TupleSniffing> tuples;
		idx_t true_line_start = 0;
>>>>>>> 26d8316e
		idx_t true_pos = 0;
		do {
			tuples.resize(STANDARD_VECTOR_SIZE);
			true_line_start = 0;
			true_pos = 0;
			candidate->csv_buffer_iterator.Process<SniffValue>(*candidate, tuples);
			// Potentially Skip empty rows (I find this dirty, but it is what the original code does)
			// The true line where parsing starts in reference to the csv file

			// The start point of the tuples
			idx_t tuple_true_start = 0;
			while (tuple_true_start < tuples.size()) {
				if (tuples[tuple_true_start].values.empty() ||
				    (tuples[tuple_true_start].values.size() == 1 && tuples[tuple_true_start].values[0].IsNull())) {
					true_line_start = tuples[tuple_true_start].line_number;
					true_pos = tuples[tuple_true_start].position;
					tuple_true_start++;
				} else {
					break;
				}
			}

			// Potentially Skip Notes (I also find this dirty, but it is what the original code does)
			while (tuple_true_start < tuples.size()) {
				if (tuples[tuple_true_start].values.size() < max_columns_found && !options.null_padding) {
					true_line_start = tuples[tuple_true_start].line_number;
					true_pos = tuples[tuple_true_start].position;
					tuple_true_start++;
				} else {
					break;
				}
			}
			if (tuple_true_start < tuples.size()) {
				true_pos = tuples[tuple_true_start].position;
			}
			if (tuple_true_start > 0) {
				tuples.erase(tuples.begin(), tuples.begin() + tuple_true_start);
			}
		} while (tuples.empty() && !candidate->csv_buffer_iterator.Finished());

		idx_t row_idx = 0;
		if (tuples.size() > 1 &&
		    (!options.dialect_options.header.IsSetByUser() ||
		     (options.dialect_options.header.IsSetByUser() && options.dialect_options.header.GetValue()))) {
			// This means we have more than one row, hence we can use the first row to detect if we have a header
			row_idx = 1;
		}
		if (!tuples.empty()) {
			best_start_without_header = tuples[0].position - true_pos;
		}

		// First line where we start our type detection
		const idx_t start_idx_detection = row_idx;
		for (; row_idx < tuples.size(); row_idx++) {
			for (idx_t col = 0; col < tuples[row_idx].values.size(); col++) {
				if (options.ignore_errors && col >= max_columns_found) {
					// ignore this, since it's an error.
					continue;
				}
				auto &col_type_candidates = info_sql_types_candidates[col];
				// col_type_candidates can't be empty since anything in a CSV file should at least be a string
				// and we validate utf-8 compatibility when creating the type
				D_ASSERT(!col_type_candidates.empty());
				auto cur_top_candidate = col_type_candidates.back();
				auto dummy_val = tuples[row_idx].values[col];
				// try cast from string to sql_type
				while (col_type_candidates.size() > 1) {
					//					auto cur_top_candidate = col_type_candidates.back();
					const auto &sql_type = col_type_candidates.back();
					// try formatting for date types if the user did not specify one and it starts with numeric values.
					string separator;
<<<<<<< HEAD
					bool has_format_is_set = false;
					auto format_iterator = sniffing_state_machine.dialect_options.has_format.find(sql_type.id());
					if (format_iterator != sniffing_state_machine.dialect_options.has_format.end()) {
						has_format_is_set = format_iterator->second;
					}
					if (has_format_candidates.count(sql_type.id()) &&
					    (!has_format_is_set || format_candidates[sql_type.id()].size() > 1) && !dummy_val.IsNull() &&
					    StartsWithNumericDate(separator, StringValue::Get(dummy_val))) {
						DetectDateAndTimeStampFormats(sniffing_state_machine, has_format_candidates, format_candidates,
						                              sql_type, separator, dummy_val);
=======
					// If Value is not Null, Has a numeric date format, and the current investigated candidate is either
					// a timestamp or a date
					if (!dummy_val.IsNull() && StartsWithNumericDate(separator, StringValue::Get(dummy_val)) &&
					    (col_type_candidates.back().id() == LogicalTypeId::TIMESTAMP ||
					     col_type_candidates.back().id() == LogicalTypeId::DATE)) {
						DetectDateAndTimeStampFormats(*candidate, sql_type, separator, dummy_val);
>>>>>>> 26d8316e
					}
					// try cast from string to sql_type
					if (TryCastValue(sniffing_state_machine, dummy_val, sql_type)) {
						break;
					} else {
						if (row_idx != start_idx_detection && cur_top_candidate == LogicalType::BOOLEAN) {
							// If we thought this was a boolean value (i.e., T,F, True, False) and it is not, we
							// immediately pop to varchar.
							while (col_type_candidates.back() != LogicalType::VARCHAR) {
								col_type_candidates.pop_back();
							}
							break;
						}
						col_type_candidates.pop_back();
					}
				}
			}
		}

		idx_t varchar_cols = 0;

		for (idx_t col = 0; col < info_sql_types_candidates.size(); col++) {
			auto &col_type_candidates = info_sql_types_candidates[col];
			// check number of varchar columns
			const auto &col_type = col_type_candidates.back();
			if (col_type == LogicalType::VARCHAR) {
				varchar_cols++;
			}
		}

		// it's good if the dialect creates more non-varchar columns, but only if we sacrifice < 30% of best_num_cols.
		if (varchar_cols < min_varchar_cols && info_sql_types_candidates.size() > (max_columns_found * 0.7)) {
			// we have a new best_options candidate
			if (true_line_start > 0) {
				// Add empty rows to skip_rows
<<<<<<< HEAD
				sniffing_state_machine.dialect_options.skip_rows += true_start;
=======
				candidate->dialect_options.skip_rows.Set(
				    candidate->dialect_options.skip_rows.GetValue() + true_line_start, false);
>>>>>>> 26d8316e
			}
			best_candidate = std::move(candidate);
			min_varchar_cols = varchar_cols;
			best_sql_types_candidates_per_column_idx = info_sql_types_candidates;
			for (auto &format_candidate : format_candidates) {
				best_format_candidates[format_candidate.first] = format_candidate.second.format;
			}
			best_header_row = tuples[0].values;
			best_start_with_header = tuples[0].position - true_pos;
		}
	}
	// Assert that it's all good at this point.
	D_ASSERT(best_candidate && !best_format_candidates.empty() && !best_header_row.empty());
<<<<<<< HEAD

	for (const auto &best : best_format_candidates) {
		if (!best.second.empty()) {
			SetDateFormat(best_candidate->GetStateMachineSniff(), best.second.back(), best.first);
		}
	}
=======
>>>>>>> 26d8316e
}

} // namespace duckdb<|MERGE_RESOLUTION|>--- conflicted
+++ resolved
@@ -119,7 +119,6 @@
 	candidate.dialect_options.date_format[sql_type].Set(strpformat, false);
 }
 
-<<<<<<< HEAD
 void CSVSniffer::DetectDateAndTimeStampFormats(CSVStateMachineSniffing &candidate,
                                                map<LogicalTypeId, bool> &has_format_candidates,
                                                map<LogicalTypeId, vector<string>> &format_candidates,
@@ -129,90 +128,6 @@
 	const auto had_format_candidates = has_format_candidates[sql_type.id()];
 	if (!has_format_candidates[sql_type.id()]) {
 		has_format_candidates[sql_type.id()] = true;
-=======
-struct SniffValue {
-	inline static void Initialize(CSVStateMachine &machine) {
-		machine.state = CSVState::STANDARD;
-		machine.previous_state = CSVState::STANDARD;
-		machine.pre_previous_state = CSVState::STANDARD;
-		machine.cur_rows = 0;
-		machine.value = "";
-		machine.rows_read = 0;
-	}
-
-	inline static bool Process(CSVStateMachine &machine, vector<TupleSniffing> &sniffed_values, char current_char,
-	                           idx_t current_pos) {
-
-		if ((machine.dialect_options.new_line == NewLineIdentifier::SINGLE &&
-		     (current_char == '\r' || current_char == '\n')) ||
-		    (machine.dialect_options.new_line == NewLineIdentifier::CARRY_ON && current_char == '\n')) {
-			machine.rows_read++;
-		}
-
-		if ((machine.previous_state == CSVState::RECORD_SEPARATOR) ||
-		    (machine.state != CSVState::RECORD_SEPARATOR && machine.previous_state == CSVState::CARRIAGE_RETURN)) {
-			sniffed_values[machine.cur_rows].position = machine.line_start_pos;
-			sniffed_values[machine.cur_rows].set = true;
-			machine.line_start_pos = current_pos;
-		}
-
-		machine.Transition(current_char);
-
-		bool carriage_return = machine.previous_state == CSVState::CARRIAGE_RETURN;
-		if (machine.previous_state == CSVState::DELIMITER || (machine.previous_state == CSVState::RECORD_SEPARATOR) ||
-		    (machine.state != CSVState::RECORD_SEPARATOR && carriage_return)) {
-			// Started a new value
-			// Check if it's UTF-8
-			machine.VerifyUTF8();
-			if (machine.value.empty() || machine.value == machine.options.null_str) {
-				// We set empty == null value
-				sniffed_values[machine.cur_rows].values.push_back(Value(LogicalType::VARCHAR));
-			} else {
-				sniffed_values[machine.cur_rows].values.push_back(Value(machine.value));
-			}
-			sniffed_values[machine.cur_rows].line_number = machine.rows_read;
-
-			machine.value = "";
-		}
-		if (machine.state == CSVState::STANDARD ||
-		    (machine.state == CSVState::QUOTED && machine.previous_state == CSVState::QUOTED)) {
-			machine.value += current_char;
-		}
-		machine.cur_rows += machine.previous_state == CSVState::RECORD_SEPARATOR;
-		// It means our carriage return is actually a record separator
-		machine.cur_rows += machine.state != CSVState::RECORD_SEPARATOR && carriage_return;
-		if (machine.cur_rows >= sniffed_values.size()) {
-			// We sniffed enough rows
-			return true;
-		}
-		return false;
-	}
-
-	inline static void Finalize(CSVStateMachine &machine, vector<TupleSniffing> &sniffed_values) {
-		if (machine.cur_rows < sniffed_values.size() && machine.state == CSVState::DELIMITER) {
-			// Started a new empty value
-			sniffed_values[machine.cur_rows].values.push_back(Value(machine.value));
-		}
-		if (machine.cur_rows < sniffed_values.size() && machine.state != CSVState::EMPTY_LINE) {
-			machine.VerifyUTF8();
-			sniffed_values[machine.cur_rows].line_number = machine.rows_read;
-			if (!sniffed_values[machine.cur_rows].set) {
-				sniffed_values[machine.cur_rows].position = machine.line_start_pos;
-				sniffed_values[machine.cur_rows].set = true;
-			}
-
-			sniffed_values[machine.cur_rows++].values.push_back(Value(machine.value));
-		}
-		sniffed_values.erase(sniffed_values.end() - (sniffed_values.size() - machine.cur_rows), sniffed_values.end());
-	}
-};
-
-void CSVSniffer::InitializeDateAndTimeStampDetection(CSVStateMachine &candidate, const string &separator,
-                                                     const LogicalType &sql_type) {
-	auto &format_candidate = format_candidates[sql_type.id()];
-	if (!format_candidate.initialized) {
-		format_candidate.initialized = true;
->>>>>>> 26d8316e
 		// order by preference
 		auto entry = format_template_candidates.find(sql_type.id());
 		if (entry != format_template_candidates.end()) {
@@ -282,17 +197,7 @@
 		for (idx_t i = 0; i < sniffing_state_machine.dialect_options.num_cols; i++) {
 			info_sql_types_candidates[i] = sniffing_state_machine.options.auto_type_candidates;
 		}
-<<<<<<< HEAD
-		map<LogicalTypeId, bool> has_format_candidates;
-		map<LogicalTypeId, vector<string>> format_candidates;
-		for (const auto &t : format_template_candidates) {
-			has_format_candidates[t.first] = false;
-			format_candidates[t.first].clear();
-		}
-		D_ASSERT(sniffing_state_machine.dialect_options.num_cols > 0);
-=======
 		D_ASSERT(candidate->dialect_options.num_cols > 0);
->>>>>>> 26d8316e
 
 		// Set all return_types to VARCHAR so we can do datatype detection based on VARCHAR values
 		return_types.clear();
@@ -302,21 +207,14 @@
 		candidate->Reset();
 
 		// Parse chunk and read csv with info candidate
-<<<<<<< HEAD
-		vector<TupleOfValues> tuples(STANDARD_VECTOR_SIZE + 1);
-		candidate->Process<ParseValues>(*candidate, tuples);
-		// Potentially Skip empty rows (I find this dirty, but it is what the original code does)
-		idx_t true_start = 0;
-=======
-		vector<TupleSniffing> tuples;
+		vector<TupleOfValues> tuples;
 		idx_t true_line_start = 0;
->>>>>>> 26d8316e
 		idx_t true_pos = 0;
 		do {
 			tuples.resize(STANDARD_VECTOR_SIZE);
 			true_line_start = 0;
 			true_pos = 0;
-			candidate->csv_buffer_iterator.Process<SniffValue>(*candidate, tuples);
+		candidate->Process<ParseValues>(*candidate, tuples);
 			// Potentially Skip empty rows (I find this dirty, but it is what the original code does)
 			// The true line where parsing starts in reference to the csv file
 
@@ -378,29 +276,15 @@
 				auto dummy_val = tuples[row_idx].values[col];
 				// try cast from string to sql_type
 				while (col_type_candidates.size() > 1) {
-					//					auto cur_top_candidate = col_type_candidates.back();
 					const auto &sql_type = col_type_candidates.back();
 					// try formatting for date types if the user did not specify one and it starts with numeric values.
 					string separator;
-<<<<<<< HEAD
-					bool has_format_is_set = false;
-					auto format_iterator = sniffing_state_machine.dialect_options.has_format.find(sql_type.id());
-					if (format_iterator != sniffing_state_machine.dialect_options.has_format.end()) {
-						has_format_is_set = format_iterator->second;
-					}
-					if (has_format_candidates.count(sql_type.id()) &&
-					    (!has_format_is_set || format_candidates[sql_type.id()].size() > 1) && !dummy_val.IsNull() &&
-					    StartsWithNumericDate(separator, StringValue::Get(dummy_val))) {
-						DetectDateAndTimeStampFormats(sniffing_state_machine, has_format_candidates, format_candidates,
-						                              sql_type, separator, dummy_val);
-=======
 					// If Value is not Null, Has a numeric date format, and the current investigated candidate is either
 					// a timestamp or a date
 					if (!dummy_val.IsNull() && StartsWithNumericDate(separator, StringValue::Get(dummy_val)) &&
 					    (col_type_candidates.back().id() == LogicalTypeId::TIMESTAMP ||
 					     col_type_candidates.back().id() == LogicalTypeId::DATE)) {
 						DetectDateAndTimeStampFormats(*candidate, sql_type, separator, dummy_val);
->>>>>>> 26d8316e
 					}
 					// try cast from string to sql_type
 					if (TryCastValue(sniffing_state_machine, dummy_val, sql_type)) {
@@ -436,12 +320,8 @@
 			// we have a new best_options candidate
 			if (true_line_start > 0) {
 				// Add empty rows to skip_rows
-<<<<<<< HEAD
-				sniffing_state_machine.dialect_options.skip_rows += true_start;
-=======
-				candidate->dialect_options.skip_rows.Set(
-				    candidate->dialect_options.skip_rows.GetValue() + true_line_start, false);
->>>>>>> 26d8316e
+				sniffing_state_machine.dialect_options.skip_rows.Set(
+				    sniffing_state_machine.dialect_options.skip_rows.GetValue() + true_line_start, false);
 			}
 			best_candidate = std::move(candidate);
 			min_varchar_cols = varchar_cols;
@@ -455,15 +335,12 @@
 	}
 	// Assert that it's all good at this point.
 	D_ASSERT(best_candidate && !best_format_candidates.empty() && !best_header_row.empty());
-<<<<<<< HEAD
 
 	for (const auto &best : best_format_candidates) {
 		if (!best.second.empty()) {
 			SetDateFormat(best_candidate->GetStateMachineSniff(), best.second.back(), best.first);
 		}
 	}
-=======
->>>>>>> 26d8316e
 }
 
 } // namespace duckdb