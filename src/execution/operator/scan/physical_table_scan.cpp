--- conflicted
+++ resolved
@@ -95,13 +95,6 @@
 
 string PhysicalTableScan::ParamsToString() const {
 	string result;
-<<<<<<< HEAD
-	for (auto &f : table_filters->filters) {
-		for (auto &filter : f.second) {
-			result += names[filter.column_index] + ExpressionTypeToOperator(filter.comparison_type) +
-			          filter.constant.ToString();
-			result += "\n";
-=======
 	if (function.to_string) {
 		result = function.to_string(bind_data.get());
 		result += "\n[INFOSEPARATOR]\n";
@@ -112,13 +105,12 @@
 				result += "\n";
 			}
 			result += names[column_ids[i]];
->>>>>>> 09ed66d9
 		}
 	}
-	if (table_filters.size() > 0) {
+	if (table_filters) {
 		result += "\n[INFOSEPARATOR]\n";
 		result += "Filters: ";
-		for (auto &f : table_filters) {
+		for (auto &f : table_filters->filters) {
 			for (auto &filter : f.second) {
 				if (filter.column_index < names.size()) {
 					result += "\n";
