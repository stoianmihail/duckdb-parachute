--- conflicted
+++ resolved
@@ -76,13 +76,8 @@
 SourceResultType PhysicalTableScan::GetData(ExecutionContext &context, DataChunk &chunk,
                                             OperatorSourceInput &input) const {
 	D_ASSERT(!column_ids.empty());
-<<<<<<< HEAD
-	auto &gstate = gstate_p.Cast<TableScanGlobalSourceState>();
-	auto &state = lstate.Cast<TableScanLocalSourceState>();
-=======
 	auto &gstate = input.global_state.Cast<TableScanGlobalSourceState>();
 	auto &state = input.local_state.Cast<TableScanLocalSourceState>();
->>>>>>> da69aeaa
 
 	TableFunctionInput data(bind_data.get(), state.local_state.get(), gstate.global_state.get());
 	function.function(context.client, data, chunk);
