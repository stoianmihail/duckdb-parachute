#include "duckdb/transaction/commit_state.hpp"
#include "duckdb/transaction/append_info.hpp"
#include "duckdb/transaction/delete_info.hpp"
#include "duckdb/transaction/update_info.hpp"

#include "duckdb/storage/data_table.hpp"
#include "duckdb/storage/write_ahead_log.hpp"
#include "duckdb/storage/uncompressed_segment.hpp"
#include "duckdb/catalog/catalog_set.hpp"
#include "duckdb/common/serializer/buffered_deserializer.hpp"
#include "duckdb/parser/parsed_data/alter_table_info.hpp"

#include "duckdb/storage/table/chunk_info.hpp"

namespace duckdb {
using namespace std;

CommitState::CommitState(transaction_t commit_id, WriteAheadLog *log)
    : log(log), commit_id(commit_id), current_table_info(nullptr) {
}

void CommitState::SwitchTable(DataTableInfo *table_info, UndoFlags new_op) {
	if (current_table_info != table_info) {
		// write the current table to the log
		log->WriteSetTable(table_info->schema, table_info->table);
		current_table_info = table_info;
	}
}

void CommitState::WriteCatalogEntry(CatalogEntry *entry, data_ptr_t dataptr) {
	if (entry->temporary || entry->parent->temporary) {
		return;
	}
	D_ASSERT(log);
	// look at the type of the parent entry
	auto parent = entry->parent;
	switch (parent->type) {
	case CatalogType::TABLE_ENTRY:
		if (entry->type == CatalogType::TABLE_ENTRY) {
			// ALTER TABLE statement, read the extra data after the entry
			auto extra_data_size = Load<idx_t>(dataptr);
			auto extra_data = (data_ptr_t)(dataptr + sizeof(idx_t));
			// deserialize it
			BufferedDeserializer source(extra_data, extra_data_size);
			auto info = AlterInfo::Deserialize(source);
			// write the alter table in the log
			log->WriteAlter(*info);
		} else {
			// CREATE TABLE statement
			log->WriteCreateTable((TableCatalogEntry *)parent);
		}
		break;
	case CatalogType::SCHEMA_ENTRY:
		if (entry->type == CatalogType::SCHEMA_ENTRY) {
			// ALTER TABLE statement, skip it
			return;
		}
		log->WriteCreateSchema((SchemaCatalogEntry *)parent);
		break;
	case CatalogType::VIEW_ENTRY:
		if (entry->type == CatalogType::VIEW_ENTRY) {
			// ALTER TABLE statement, read the extra data after the entry
			auto extra_data_size = Load<idx_t>(dataptr);
			auto extra_data = (data_ptr_t)(dataptr + sizeof(idx_t));
			// deserialize it
			BufferedDeserializer source(extra_data, extra_data_size);
			auto info = AlterInfo::Deserialize(source);
			// write the alter table in the log
			log->WriteAlter(*info);
		} else {
			log->WriteCreateView((ViewCatalogEntry *)parent);
		}
		break;
	case CatalogType::SEQUENCE_ENTRY:
		log->WriteCreateSequence((SequenceCatalogEntry *)parent);
		break;
	case CatalogType::MACRO_ENTRY:
		log->WriteCreateMacro((MacroCatalogEntry *)parent);
		break;
	case CatalogType::DELETED_ENTRY:
		if (entry->type == CatalogType::TABLE_ENTRY) {
			log->WriteDropTable((TableCatalogEntry *)entry);
		} else if (entry->type == CatalogType::SCHEMA_ENTRY) {
			log->WriteDropSchema((SchemaCatalogEntry *)entry);
		} else if (entry->type == CatalogType::VIEW_ENTRY) {
			log->WriteDropView((ViewCatalogEntry *)entry);
		} else if (entry->type == CatalogType::SEQUENCE_ENTRY) {
			log->WriteDropSequence((SequenceCatalogEntry *)entry);
		} else if (entry->type == CatalogType::MACRO_ENTRY) {
            log->WriteDropMacro((MacroCatalogEntry *)entry);
		} else if (entry->type == CatalogType::PREPARED_STATEMENT) {
			// do nothing, prepared statements aren't persisted to disk
		} else {
			throw NotImplementedException("Don't know how to drop this type!");
		}
		break;

	case CatalogType::INDEX_ENTRY:
	case CatalogType::PREPARED_STATEMENT:
	case CatalogType::AGGREGATE_FUNCTION_ENTRY:
	case CatalogType::SCALAR_FUNCTION_ENTRY:
	case CatalogType::TABLE_FUNCTION_ENTRY:
	case CatalogType::COPY_FUNCTION_ENTRY:
	case CatalogType::PRAGMA_FUNCTION_ENTRY:
	case CatalogType::COLLATION_ENTRY:
<<<<<<< HEAD
		// do nothing, we log the query to recreate this
=======
		// do nothing, these entries are not persisted to disk
>>>>>>> 7e494aa8
		break;
	default:
		throw NotImplementedException("UndoBuffer - don't know how to write this entry to the WAL");
	}
}

void CommitState::WriteDelete(DeleteInfo *info) {
	D_ASSERT(log);
	// switch to the current table, if necessary
	SwitchTable(info->table->info.get(), UndoFlags::DELETE_TUPLE);

	if (!delete_chunk) {
		delete_chunk = make_unique<DataChunk>();
		vector<LogicalType> delete_types = {LOGICAL_ROW_TYPE};
		delete_chunk->Initialize(delete_types);
	}
	auto rows = FlatVector::GetData<row_t>(delete_chunk->data[0]);
	for (idx_t i = 0; i < info->count; i++) {
		rows[i] = info->base_row + info->rows[i];
	}
	delete_chunk->SetCardinality(info->count);
	log->WriteDelete(*delete_chunk);
}

void CommitState::WriteUpdate(UpdateInfo *info) {
	D_ASSERT(log);
	// switch to the current table, if necessary
	SwitchTable(&info->column_data->table_info, UndoFlags::UPDATE_TUPLE);

	update_chunk = make_unique<DataChunk>();
	vector<LogicalType> update_types = {info->column_data->type, LOGICAL_ROW_TYPE};
	update_chunk->Initialize(update_types);

	// fetch the updated values from the base table
	ColumnScanState state;
	info->segment->InitializeScan(state);
	info->segment->Fetch(state, info->vector_index, update_chunk->data[0]);

	// write the row ids into the chunk
	auto row_ids = FlatVector::GetData<row_t>(update_chunk->data[1]);
	idx_t start = info->segment->row_start + info->vector_index * STANDARD_VECTOR_SIZE;
	for (idx_t i = 0; i < info->N; i++) {
		row_ids[info->tuples[i]] = start + info->tuples[i];
	}
	SelectionVector sel(info->tuples);
	update_chunk->Slice(sel, info->N);

	log->WriteUpdate(*update_chunk, info->column_data->column_idx);
}

template <bool HAS_LOG> void CommitState::CommitEntry(UndoFlags type, data_ptr_t data) {
	switch (type) {
	case UndoFlags::CATALOG_ENTRY: {
		// set the commit timestamp of the catalog entry to the given id
		auto catalog_entry = Load<CatalogEntry *>(data);
		D_ASSERT(catalog_entry->parent);
		catalog_entry->set->UpdateTimestamp(catalog_entry->parent, commit_id);
		if (catalog_entry->name != catalog_entry->parent->name) {
			catalog_entry->set->UpdateTimestamp(catalog_entry, commit_id);
		}
		if (HAS_LOG) {
			// push the catalog update to the WAL
			WriteCatalogEntry(catalog_entry, data + sizeof(CatalogEntry *));
		}
		break;
	}
	case UndoFlags::INSERT_TUPLE: {
		// append:
		auto info = (AppendInfo *)data;
		if (HAS_LOG && !info->table->info->IsTemporary()) {
			info->table->WriteToLog(*log, info->start_row, info->count);
		}
		// mark the tuples as committed
		info->table->CommitAppend(commit_id, info->start_row, info->count);
		break;
	}
	case UndoFlags::DELETE_TUPLE: {
		// deletion:
		auto info = (DeleteInfo *)data;
		if (HAS_LOG && !info->table->info->IsTemporary()) {
			WriteDelete(info);
		}
		// mark the tuples as committed
		info->vinfo->CommitDelete(commit_id, info->rows, info->count);
		break;
	}
	case UndoFlags::UPDATE_TUPLE: {
		// update:
		auto info = (UpdateInfo *)data;
		if (HAS_LOG && !info->column_data->table_info.IsTemporary()) {
			WriteUpdate(info);
		}
		info->version_number = commit_id;
		break;
	}
	default:
		throw NotImplementedException("UndoBuffer - don't know how to commit this type!");
	}
}

void CommitState::RevertCommit(UndoFlags type, data_ptr_t data) {
	transaction_t transaction_id = commit_id;
	switch (type) {
	case UndoFlags::CATALOG_ENTRY: {
		// set the commit timestamp of the catalog entry to the given id
		auto catalog_entry = Load<CatalogEntry *>(data);
		D_ASSERT(catalog_entry->parent);
		catalog_entry->set->UpdateTimestamp(catalog_entry->parent, transaction_id);
		if (catalog_entry->name != catalog_entry->parent->name) {
			catalog_entry->set->UpdateTimestamp(catalog_entry, transaction_id);
		}
		break;
	}
	case UndoFlags::INSERT_TUPLE: {
		auto info = (AppendInfo *)data;
		// revert this append
		info->table->RevertAppend(info->start_row, info->count);
		break;
	}
	case UndoFlags::DELETE_TUPLE: {
		// deletion:
		auto info = (DeleteInfo *)data;
		info->table->info->cardinality += info->count;
		// revert the commit by writing the (uncommitted) transaction_id back into the version info
		info->vinfo->CommitDelete(transaction_id, info->rows, info->count);
		break;
	}
	case UndoFlags::UPDATE_TUPLE: {
		// update:
		auto info = (UpdateInfo *)data;
		info->version_number = transaction_id;
		break;
	}
	default:
		throw NotImplementedException("UndoBuffer - don't know how to revert commit of this type!");
	}
}

template void CommitState::CommitEntry<true>(UndoFlags type, data_ptr_t data);
template void CommitState::CommitEntry<false>(UndoFlags type, data_ptr_t data);

} // namespace duckdb<|MERGE_RESOLUTION|>--- conflicted
+++ resolved
@@ -103,11 +103,7 @@
 	case CatalogType::COPY_FUNCTION_ENTRY:
 	case CatalogType::PRAGMA_FUNCTION_ENTRY:
 	case CatalogType::COLLATION_ENTRY:
-<<<<<<< HEAD
-		// do nothing, we log the query to recreate this
-=======
 		// do nothing, these entries are not persisted to disk
->>>>>>> 7e494aa8
 		break;
 	default:
 		throw NotImplementedException("UndoBuffer - don't know how to write this entry to the WAL");
