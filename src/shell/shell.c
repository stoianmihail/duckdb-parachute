--- conflicted
+++ resolved
@@ -1721,10 +1721,6 @@
 static void import_append_char(ImportCtx *p, int c) {
 	if (p->n + 1 >= p->nAlloc) {
 		p->nAlloc += p->nAlloc + 100;
-<<<<<<< HEAD
-
-=======
->>>>>>> e1ba3bd5
 		p->z = realloc(p->z, p->nAlloc);
 		if (p->z == 0) {
 			raw_printf(stderr, "out of memory\n");
