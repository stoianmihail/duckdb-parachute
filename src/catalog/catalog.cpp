#include "duckdb/catalog/catalog.hpp"

#include "duckdb/catalog/catalog_search_path.hpp"
#include "duckdb/catalog/catalog_entry/list.hpp"
#include "duckdb/catalog/catalog_entry/table_catalog_entry.hpp"
#include "duckdb/catalog/catalog_set.hpp"
#include "duckdb/catalog/default/default_schemas.hpp"
#include "duckdb/catalog/catalog_entry/type_catalog_entry.hpp"
#include "duckdb/common/exception.hpp"
#include "duckdb/main/client_context.hpp"
#include "duckdb/main/client_data.hpp"
#include "duckdb/main/database.hpp"
#include "duckdb/parser/expression/function_expression.hpp"
#include "duckdb/main/extension_helper.hpp"
#include "duckdb/parser/parsed_data/alter_table_info.hpp"
#include "duckdb/parser/parsed_data/create_aggregate_function_info.hpp"
#include "duckdb/parser/parsed_data/create_collation_info.hpp"
#include "duckdb/parser/parsed_data/create_copy_function_info.hpp"
#include "duckdb/parser/parsed_data/create_index_info.hpp"
#include "duckdb/parser/parsed_data/create_pragma_function_info.hpp"
#include "duckdb/parser/parsed_data/create_secret_info.hpp"
#include "duckdb/parser/parsed_data/create_scalar_function_info.hpp"
#include "duckdb/parser/parsed_data/create_schema_info.hpp"
#include "duckdb/parser/parsed_data/create_sequence_info.hpp"
#include "duckdb/parser/parsed_data/create_table_function_info.hpp"
#include "duckdb/parser/parsed_data/create_type_info.hpp"
#include "duckdb/parser/parsed_data/create_view_info.hpp"
#include "duckdb/parser/parsed_data/drop_info.hpp"
#include "duckdb/planner/parsed_data/bound_create_table_info.hpp"
#include "duckdb/planner/binder.hpp"
#include "duckdb/catalog/default/default_types.hpp"
#include "duckdb/main/extension_entries.hpp"
#include "duckdb/main/extension/generated_extension_loader.hpp"
#include "duckdb/main/connection.hpp"
#include "duckdb/main/attached_database.hpp"
#include "duckdb/main/database_manager.hpp"
#include "duckdb/function/built_in_functions.hpp"
#include "duckdb/catalog/similar_catalog_entry.hpp"
#include "duckdb/storage/database_size.hpp"
#include <algorithm>

namespace duckdb {

Catalog::Catalog(AttachedDatabase &db) : db(db) {
}

Catalog::~Catalog() {
}

DatabaseInstance &Catalog::GetDatabase() {
	return db.GetDatabase();
}

AttachedDatabase &Catalog::GetAttached() {
	return db;
}

const AttachedDatabase &Catalog::GetAttached() const {
	return db;
}

const string &Catalog::GetName() const {
	return GetAttached().GetName();
}

idx_t Catalog::GetOid() {
	return GetAttached().oid;
}

Catalog &Catalog::GetSystemCatalog(ClientContext &context) {
	return Catalog::GetSystemCatalog(*context.db);
}

const string &GetDefaultCatalog(CatalogEntryRetriever &retriever) {
	return DatabaseManager::GetDefaultDatabase(retriever.GetContext());
}

optional_ptr<Catalog> Catalog::GetCatalogEntry(CatalogEntryRetriever &retriever, const string &catalog_name) {
	auto &context = retriever.GetContext();
	auto &db_manager = DatabaseManager::Get(context);
	if (catalog_name == TEMP_CATALOG) {
		return &ClientData::Get(context).temporary_objects->GetCatalog();
	}
	if (catalog_name == SYSTEM_CATALOG) {
		return &GetSystemCatalog(context);
	}
	auto entry =
	    db_manager.GetDatabase(context, IsInvalidCatalog(catalog_name) ? GetDefaultCatalog(retriever) : catalog_name);
	if (!entry) {
		return nullptr;
	}
	return &entry->GetCatalog();
}

optional_ptr<Catalog> Catalog::GetCatalogEntry(ClientContext &context, const string &catalog_name) {
	CatalogEntryRetriever entry_retriever(context);
	return GetCatalogEntry(entry_retriever, catalog_name);
}

Catalog &Catalog::GetCatalog(CatalogEntryRetriever &retriever, const string &catalog_name) {
	auto catalog = Catalog::GetCatalogEntry(retriever, catalog_name);
	if (!catalog) {
		throw BinderException("Catalog \"%s\" does not exist!", catalog_name);
	}
	return *catalog;
}

Catalog &Catalog::GetCatalog(ClientContext &context, const string &catalog_name) {
	CatalogEntryRetriever entry_retriever(context);
	return GetCatalog(entry_retriever, catalog_name);
}

//===--------------------------------------------------------------------===//
// Schema
//===--------------------------------------------------------------------===//
optional_ptr<CatalogEntry> Catalog::CreateSchema(ClientContext &context, CreateSchemaInfo &info) {
	return CreateSchema(GetCatalogTransaction(context), info);
}

CatalogTransaction Catalog::GetCatalogTransaction(ClientContext &context) {
	return CatalogTransaction(*this, context);
}

//===--------------------------------------------------------------------===//
// Table
//===--------------------------------------------------------------------===//
optional_ptr<CatalogEntry> Catalog::CreateTable(ClientContext &context, BoundCreateTableInfo &info) {
	return CreateTable(GetCatalogTransaction(context), info);
}

optional_ptr<CatalogEntry> Catalog::CreateTable(ClientContext &context, unique_ptr<CreateTableInfo> info) {
	auto binder = Binder::CreateBinder(context);
	auto bound_info = binder->BindCreateTableInfo(std::move(info));
	return CreateTable(context, *bound_info);
}

optional_ptr<CatalogEntry> Catalog::CreateTable(CatalogTransaction transaction, SchemaCatalogEntry &schema,
                                                BoundCreateTableInfo &info) {
	return schema.CreateTable(transaction, info);
}

optional_ptr<CatalogEntry> Catalog::CreateTable(CatalogTransaction transaction, BoundCreateTableInfo &info) {
	auto &schema = GetSchema(transaction, info.base->schema);
	return CreateTable(transaction, schema, info);
}

//===--------------------------------------------------------------------===//
// View
//===--------------------------------------------------------------------===//
optional_ptr<CatalogEntry> Catalog::CreateView(CatalogTransaction transaction, CreateViewInfo &info) {
	auto &schema = GetSchema(transaction, info.schema);
	return CreateView(transaction, schema, info);
}

optional_ptr<CatalogEntry> Catalog::CreateView(ClientContext &context, CreateViewInfo &info) {
	return CreateView(GetCatalogTransaction(context), info);
}

optional_ptr<CatalogEntry> Catalog::CreateView(CatalogTransaction transaction, SchemaCatalogEntry &schema,
                                               CreateViewInfo &info) {
	return schema.CreateView(transaction, info);
}

//===--------------------------------------------------------------------===//
// Sequence
//===--------------------------------------------------------------------===//
optional_ptr<CatalogEntry> Catalog::CreateSequence(CatalogTransaction transaction, CreateSequenceInfo &info) {
	auto &schema = GetSchema(transaction, info.schema);
	return CreateSequence(transaction, schema, info);
}

optional_ptr<CatalogEntry> Catalog::CreateSequence(ClientContext &context, CreateSequenceInfo &info) {
	return CreateSequence(GetCatalogTransaction(context), info);
}

optional_ptr<CatalogEntry> Catalog::CreateSequence(CatalogTransaction transaction, SchemaCatalogEntry &schema,
                                                   CreateSequenceInfo &info) {
	return schema.CreateSequence(transaction, info);
}

//===--------------------------------------------------------------------===//
// Type
//===--------------------------------------------------------------------===//
optional_ptr<CatalogEntry> Catalog::CreateType(CatalogTransaction transaction, CreateTypeInfo &info) {
	auto &schema = GetSchema(transaction, info.schema);
	return CreateType(transaction, schema, info);
}

optional_ptr<CatalogEntry> Catalog::CreateType(ClientContext &context, CreateTypeInfo &info) {
	return CreateType(GetCatalogTransaction(context), info);
}

optional_ptr<CatalogEntry> Catalog::CreateType(CatalogTransaction transaction, SchemaCatalogEntry &schema,
                                               CreateTypeInfo &info) {
	return schema.CreateType(transaction, info);
}

//===--------------------------------------------------------------------===//
// Table Function
//===--------------------------------------------------------------------===//
optional_ptr<CatalogEntry> Catalog::CreateTableFunction(CatalogTransaction transaction, CreateTableFunctionInfo &info) {
	auto &schema = GetSchema(transaction, info.schema);
	return CreateTableFunction(transaction, schema, info);
}

optional_ptr<CatalogEntry> Catalog::CreateTableFunction(ClientContext &context, CreateTableFunctionInfo &info) {
	return CreateTableFunction(GetCatalogTransaction(context), info);
}

optional_ptr<CatalogEntry> Catalog::CreateTableFunction(CatalogTransaction transaction, SchemaCatalogEntry &schema,
                                                        CreateTableFunctionInfo &info) {
	return schema.CreateTableFunction(transaction, info);
}

optional_ptr<CatalogEntry> Catalog::CreateTableFunction(ClientContext &context,
                                                        optional_ptr<CreateTableFunctionInfo> info) {
	return CreateTableFunction(context, *info);
}

//===--------------------------------------------------------------------===//
// Copy Function
//===--------------------------------------------------------------------===//
optional_ptr<CatalogEntry> Catalog::CreateCopyFunction(CatalogTransaction transaction, CreateCopyFunctionInfo &info) {
	auto &schema = GetSchema(transaction, info.schema);
	return CreateCopyFunction(transaction, schema, info);
}

optional_ptr<CatalogEntry> Catalog::CreateCopyFunction(ClientContext &context, CreateCopyFunctionInfo &info) {
	return CreateCopyFunction(GetCatalogTransaction(context), info);
}

optional_ptr<CatalogEntry> Catalog::CreateCopyFunction(CatalogTransaction transaction, SchemaCatalogEntry &schema,
                                                       CreateCopyFunctionInfo &info) {
	return schema.CreateCopyFunction(transaction, info);
}

//===--------------------------------------------------------------------===//
// Pragma Function
//===--------------------------------------------------------------------===//
optional_ptr<CatalogEntry> Catalog::CreatePragmaFunction(CatalogTransaction transaction,
                                                         CreatePragmaFunctionInfo &info) {
	auto &schema = GetSchema(transaction, info.schema);
	return CreatePragmaFunction(transaction, schema, info);
}

optional_ptr<CatalogEntry> Catalog::CreatePragmaFunction(ClientContext &context, CreatePragmaFunctionInfo &info) {
	return CreatePragmaFunction(GetCatalogTransaction(context), info);
}

optional_ptr<CatalogEntry> Catalog::CreatePragmaFunction(CatalogTransaction transaction, SchemaCatalogEntry &schema,
                                                         CreatePragmaFunctionInfo &info) {
	return schema.CreatePragmaFunction(transaction, info);
}

//===--------------------------------------------------------------------===//
// Function
//===--------------------------------------------------------------------===//
optional_ptr<CatalogEntry> Catalog::CreateFunction(CatalogTransaction transaction, CreateFunctionInfo &info) {
	auto &schema = GetSchema(transaction, info.schema);
	return CreateFunction(transaction, schema, info);
}

optional_ptr<CatalogEntry> Catalog::CreateFunction(ClientContext &context, CreateFunctionInfo &info) {
	return CreateFunction(GetCatalogTransaction(context), info);
}

optional_ptr<CatalogEntry> Catalog::CreateFunction(CatalogTransaction transaction, SchemaCatalogEntry &schema,
                                                   CreateFunctionInfo &info) {
	return schema.CreateFunction(transaction, info);
}

optional_ptr<CatalogEntry> Catalog::AddFunction(ClientContext &context, CreateFunctionInfo &info) {
	info.on_conflict = OnCreateConflict::ALTER_ON_CONFLICT;
	return CreateFunction(context, info);
}

//===--------------------------------------------------------------------===//
// Collation
//===--------------------------------------------------------------------===//
optional_ptr<CatalogEntry> Catalog::CreateCollation(CatalogTransaction transaction, CreateCollationInfo &info) {
	auto &schema = GetSchema(transaction, info.schema);
	return CreateCollation(transaction, schema, info);
}

optional_ptr<CatalogEntry> Catalog::CreateCollation(ClientContext &context, CreateCollationInfo &info) {
	return CreateCollation(GetCatalogTransaction(context), info);
}

optional_ptr<CatalogEntry> Catalog::CreateCollation(CatalogTransaction transaction, SchemaCatalogEntry &schema,
                                                    CreateCollationInfo &info) {
	return schema.CreateCollation(transaction, info);
}

//===--------------------------------------------------------------------===//
// Index
//===--------------------------------------------------------------------===//
optional_ptr<CatalogEntry> Catalog::CreateIndex(CatalogTransaction transaction, CreateIndexInfo &info) {
	auto &schema = GetSchema(transaction, info.schema);
	auto &table = schema.GetEntry(transaction, CatalogType::TABLE_ENTRY, info.table)->Cast<TableCatalogEntry>();
	return schema.CreateIndex(transaction, info, table);
}

optional_ptr<CatalogEntry> Catalog::CreateIndex(ClientContext &context, CreateIndexInfo &info) {
	return CreateIndex(GetCatalogTransaction(context), info);
}

//===--------------------------------------------------------------------===//
// Lookup Structures
//===--------------------------------------------------------------------===//
struct CatalogLookup {
	CatalogLookup(Catalog &catalog, string schema_p) : catalog(catalog), schema(std::move(schema_p)) {
	}

	Catalog &catalog;
	string schema;
};

//! Return value of Catalog::LookupEntry
struct CatalogEntryLookup {
	optional_ptr<SchemaCatalogEntry> schema;
	optional_ptr<CatalogEntry> entry;
	ErrorData error;

	DUCKDB_API bool Found() const {
		return entry;
	}
};

//===--------------------------------------------------------------------===//
// Generic
//===--------------------------------------------------------------------===//
void Catalog::DropEntry(ClientContext &context, DropInfo &info) {
	if (info.type == CatalogType::SCHEMA_ENTRY) {
		// DROP SCHEMA
		DropSchema(context, info);
		return;
	}

	CatalogEntryRetriever retriever(context);
	auto lookup = LookupEntry(retriever, info.type, info.schema, info.name, info.if_not_found);
	if (!lookup.Found()) {
		return;
	}

	lookup.schema->DropEntry(context, info);
}

SchemaCatalogEntry &Catalog::GetSchema(ClientContext &context, const string &name, QueryErrorContext error_context) {
	return *Catalog::GetSchema(context, name, OnEntryNotFound::THROW_EXCEPTION, error_context);
}

optional_ptr<SchemaCatalogEntry> Catalog::GetSchema(ClientContext &context, const string &schema_name,
                                                    OnEntryNotFound if_not_found, QueryErrorContext error_context) {
	return GetSchema(GetCatalogTransaction(context), schema_name, if_not_found, error_context);
}

SchemaCatalogEntry &Catalog::GetSchema(ClientContext &context, const string &catalog_name, const string &schema_name,
                                       QueryErrorContext error_context) {
	return *Catalog::GetSchema(context, catalog_name, schema_name, OnEntryNotFound::THROW_EXCEPTION, error_context);
}

SchemaCatalogEntry &Catalog::GetSchema(CatalogTransaction transaction, const string &name,
                                       QueryErrorContext error_context) {
	return *GetSchema(transaction, name, OnEntryNotFound::THROW_EXCEPTION, error_context);
}

//===--------------------------------------------------------------------===//
// Lookup
//===--------------------------------------------------------------------===//
vector<SimilarCatalogEntry> Catalog::SimilarEntriesInSchemas(ClientContext &context, const string &entry_name,
                                                             CatalogType type,
                                                             const reference_set_t<SchemaCatalogEntry> &schemas) {
	vector<SimilarCatalogEntry> results;
	for (auto schema_ref : schemas) {
		auto &schema = schema_ref.get();
		auto transaction = schema.catalog.GetCatalogTransaction(context);
		auto entry = schema.GetSimilarEntry(transaction, type, entry_name);
		if (!entry.Found()) {
			// no similar entry found
			continue;
		}
		if (results.empty() || results[0].score <= entry.score) {
			if (!results.empty() && results[0].score < entry.score) {
				results.clear();
			}

			results.push_back(entry);
			results.back().schema = &schema;
		}
	}
	return results;
}

vector<CatalogSearchEntry> GetCatalogEntries(CatalogEntryRetriever &retriever, const string &catalog,
                                             const string &schema) {
	auto &context = retriever.GetContext();
	vector<CatalogSearchEntry> entries;
	auto &search_path = retriever.GetSearchPath();
	if (IsInvalidCatalog(catalog) && IsInvalidSchema(schema)) {
		// no catalog or schema provided - scan the entire search path
		entries = search_path.Get();
	} else if (IsInvalidCatalog(catalog)) {
		auto catalogs = search_path.GetCatalogsForSchema(schema);
		for (auto &catalog_name : catalogs) {
			entries.emplace_back(catalog_name, schema);
		}
		if (entries.empty()) {
			entries.emplace_back(DatabaseManager::GetDefaultDatabase(context), schema);
		}
	} else if (IsInvalidSchema(schema)) {
		auto schemas = search_path.GetSchemasForCatalog(catalog);
		for (auto &schema_name : schemas) {
			entries.emplace_back(catalog, schema_name);
		}
		if (entries.empty()) {
			entries.emplace_back(catalog, DEFAULT_SCHEMA);
		}
	} else {
		// specific catalog and schema provided
		entries.emplace_back(catalog, schema);
	}
	return entries;
}

void FindMinimalQualification(CatalogEntryRetriever &retriever, const string &catalog_name, const string &schema_name,
                              bool &qualify_database, bool &qualify_schema) {
	// check if we can we qualify ONLY the schema
	bool found = false;
	auto entries = GetCatalogEntries(retriever, INVALID_CATALOG, schema_name);
	for (auto &entry : entries) {
		if (entry.catalog == catalog_name && entry.schema == schema_name) {
			found = true;
			break;
		}
	}
	if (found) {
		qualify_database = false;
		qualify_schema = true;
		return;
	}
	// check if we can qualify ONLY the catalog
	found = false;
	entries = GetCatalogEntries(retriever, catalog_name, INVALID_SCHEMA);
	for (auto &entry : entries) {
		if (entry.catalog == catalog_name && entry.schema == schema_name) {
			found = true;
			break;
		}
	}
	if (found) {
		qualify_database = true;
		qualify_schema = false;
		return;
	}
	// need to qualify both catalog and schema
	qualify_database = true;
	qualify_schema = true;
}

bool Catalog::TryAutoLoad(ClientContext &context, const string &original_name) noexcept {
	string extension_name = ExtensionHelper::ApplyExtensionAlias(original_name);
	if (context.db->ExtensionIsLoaded(extension_name)) {
		return true;
	}
#ifndef DUCKDB_DISABLE_EXTENSION_LOAD
	auto &dbconfig = DBConfig::GetConfig(context);
	if (!dbconfig.options.autoload_known_extensions) {
		return false;
	}
	try {
		if (ExtensionHelper::CanAutoloadExtension(extension_name)) {
			return ExtensionHelper::TryAutoLoadExtension(context, extension_name);
		}
	} catch (...) {
		return false;
	}
#endif
	return false;
}

void Catalog::AutoloadExtensionByConfigName(ClientContext &context, const string &configuration_name) {
#ifndef DUCKDB_DISABLE_EXTENSION_LOAD
	auto &dbconfig = DBConfig::GetConfig(context);
	if (dbconfig.options.autoload_known_extensions) {
		auto extension_name = ExtensionHelper::FindExtensionInEntries(configuration_name, EXTENSION_SETTINGS);
		if (ExtensionHelper::CanAutoloadExtension(extension_name)) {
			ExtensionHelper::AutoLoadExtension(context, extension_name);
			return;
		}
	}
#endif

	throw Catalog::UnrecognizedConfigurationError(context, configuration_name);
}

static bool IsAutoloadableFunction(CatalogType type) {
	return (type == CatalogType::TABLE_FUNCTION_ENTRY || type == CatalogType::SCALAR_FUNCTION_ENTRY ||
	        type == CatalogType::AGGREGATE_FUNCTION_ENTRY || type == CatalogType::PRAGMA_FUNCTION_ENTRY);
}

bool IsTableFunction(CatalogType type) {
	switch (type) {
	case CatalogType::TABLE_FUNCTION_ENTRY:
	case CatalogType::TABLE_MACRO_ENTRY:
	case CatalogType::PRAGMA_FUNCTION_ENTRY:
		return true;
	default:
		return false;
	}
}

bool IsScalarFunction(CatalogType type) {
	switch (type) {
	case CatalogType::SCALAR_FUNCTION_ENTRY:
	case CatalogType::AGGREGATE_FUNCTION_ENTRY:
	case CatalogType::MACRO_ENTRY:
		return true;
	default:
		return false;
	}
}

static bool CompareCatalogTypes(CatalogType type_a, CatalogType type_b) {
	if (type_a == type_b) {
		// Types are same
		return true;
	}
	if (IsScalarFunction(type_a) && IsScalarFunction(type_b)) {
		return true;
	}
	if (IsTableFunction(type_a) && IsTableFunction(type_b)) {
		return true;
	}
	return false;
}

bool Catalog::AutoLoadExtensionByCatalogEntry(DatabaseInstance &db, CatalogType type, const string &entry_name) {
#ifndef DUCKDB_DISABLE_EXTENSION_LOAD
	auto &dbconfig = DBConfig::GetConfig(db);
	if (dbconfig.options.autoload_known_extensions) {
		string extension_name;
		if (IsAutoloadableFunction(type)) {
			auto lookup_result = ExtensionHelper::FindExtensionInFunctionEntries(entry_name, EXTENSION_FUNCTIONS);
			if (lookup_result.empty()) {
				return false;
			}
			for (auto &function : lookup_result) {
				auto function_type = function.second;
				// FIXME: what if there are two functions with the same name, from different extensions?
				if (CompareCatalogTypes(type, function_type)) {
					extension_name = function.first;
					break;
				}
			}
		} else if (type == CatalogType::COPY_FUNCTION_ENTRY) {
			extension_name = ExtensionHelper::FindExtensionInEntries(entry_name, EXTENSION_COPY_FUNCTIONS);
		} else if (type == CatalogType::TYPE_ENTRY) {
			extension_name = ExtensionHelper::FindExtensionInEntries(entry_name, EXTENSION_TYPES);
		} else if (type == CatalogType::COLLATION_ENTRY) {
			extension_name = ExtensionHelper::FindExtensionInEntries(entry_name, EXTENSION_COLLATIONS);
		}

		if (!extension_name.empty() && ExtensionHelper::CanAutoloadExtension(extension_name)) {
			ExtensionHelper::AutoLoadExtension(db, extension_name);
			return true;
		}
	}
#endif

	return false;
}

CatalogException Catalog::UnrecognizedConfigurationError(ClientContext &context, const string &name) {
	// check if the setting exists in any extensions
	auto extension_name = ExtensionHelper::FindExtensionInEntries(name, EXTENSION_SETTINGS);
	if (!extension_name.empty()) {
		auto error_message = "Setting with name \"" + name + "\" is not in the catalog, but it exists in the " +
		                     extension_name + " extension.";
		error_message = ExtensionHelper::AddExtensionInstallHintToErrorMsg(context, error_message, extension_name);
		return CatalogException(error_message);
	}
	// the setting is not in an extension
	// get a list of all options
	vector<string> potential_names = DBConfig::GetOptionNames();
	for (auto &entry : DBConfig::GetConfig(context).extension_parameters) {
		potential_names.push_back(entry.first);
	}
	throw CatalogException::MissingEntry("configuration parameter", name, potential_names);
}

CatalogException Catalog::CreateMissingEntryException(CatalogEntryRetriever &retriever, const string &entry_name,
                                                      CatalogType type,
                                                      const reference_set_t<SchemaCatalogEntry> &schemas,
                                                      QueryErrorContext error_context) {
<<<<<<< HEAD
	auto entries = SimilarEntriesInSchemas(context, entry_name, type, schemas);
=======
	auto &context = retriever.GetContext();
	auto entry = SimilarEntryInSchemas(context, entry_name, type, schemas);
>>>>>>> a6441ee6

	reference_set_t<SchemaCatalogEntry> unseen_schemas;
	auto &db_manager = DatabaseManager::Get(context);
	auto databases = db_manager.GetDatabases(context);
	auto &config = DBConfig::GetConfig(context);

	auto max_schema_count = config.options.catalog_error_max_schemas;
	for (auto database : databases) {
		if (unseen_schemas.size() >= max_schema_count) {
			break;
		}
		auto &catalog = database.get().GetCatalog();
		auto current_schemas = catalog.GetAllSchemas(context);
		for (auto &current_schema : current_schemas) {
			if (unseen_schemas.size() >= max_schema_count) {
				break;
			}
			unseen_schemas.insert(current_schema.get());
		}
	}
	// check if the entry exists in any extension
	string extension_name;
	if (type == CatalogType::TABLE_FUNCTION_ENTRY || type == CatalogType::SCALAR_FUNCTION_ENTRY ||
	    type == CatalogType::AGGREGATE_FUNCTION_ENTRY || type == CatalogType::PRAGMA_FUNCTION_ENTRY) {
		auto lookup_result = ExtensionHelper::FindExtensionInFunctionEntries(entry_name, EXTENSION_FUNCTIONS);
		do {
			if (lookup_result.empty()) {
				break;
			}
			vector<string> other_types;
			string extension_for_error;
			for (auto &function : lookup_result) {
				auto function_type = function.second;
				if (CompareCatalogTypes(type, function_type)) {
					extension_name = function.first;
					break;
				}
				extension_for_error = function.first;
				other_types.push_back(CatalogTypeToString(function_type));
			}
			if (!extension_name.empty()) {
				break;
			}
			if (other_types.size() == 1) {
				auto &function_type = other_types[0];
				auto error =
				    CatalogException("%s with name \"%s\" is not in the catalog, a function by this name exists "
				                     "in the %s extension, but it's of a different type, namely %s",
				                     CatalogTypeToString(type), entry_name, extension_for_error, function_type);
				return error;
			} else {
				D_ASSERT(!other_types.empty());
				auto list_of_types = StringUtil::Join(other_types, ", ");
				auto error =
				    CatalogException("%s with name \"%s\" is not in the catalog, functions with this name exist "
				                     "in the %s extension, but they are of different types, namely %s",
				                     CatalogTypeToString(type), entry_name, extension_for_error, list_of_types);
				return error;
			}
		} while (false);
	} else if (type == CatalogType::TYPE_ENTRY) {
		extension_name = ExtensionHelper::FindExtensionInEntries(entry_name, EXTENSION_TYPES);
	} else if (type == CatalogType::COPY_FUNCTION_ENTRY) {
		extension_name = ExtensionHelper::FindExtensionInEntries(entry_name, EXTENSION_COPY_FUNCTIONS);
	} else if (type == CatalogType::COLLATION_ENTRY) {
		extension_name = ExtensionHelper::FindExtensionInEntries(entry_name, EXTENSION_COLLATIONS);
	}

	// if we found an extension that can handle this catalog entry, create an error hinting the user
	if (!extension_name.empty()) {
		auto error_message = CatalogTypeToString(type) + " with name \"" + entry_name +
		                     "\" is not in the catalog, but it exists in the " + extension_name + " extension.";
		error_message = ExtensionHelper::AddExtensionInstallHintToErrorMsg(context, error_message, extension_name);
		return CatalogException(error_message);
	}

	// entries in other schemas get a penalty
	// however, if there is an exact match in another schema, we will always show it
	static constexpr const double UNSEEN_PENALTY = 0.2;
	auto unseen_entries = SimilarEntriesInSchemas(context, entry_name, type, unseen_schemas);
	vector<string> suggestions;
	if (!unseen_entries.empty() && (unseen_entries[0].score == 1.0 || unseen_entries[0].score - UNSEEN_PENALTY >
	                                                                      (entries.empty() ? 0.0 : entries[0].score))) {
		// the closest matching entry requires qualification as it is not in the default search path
		// check how to minimally qualify this entry
<<<<<<< HEAD
		for (auto &unseen_entry : unseen_entries) {
			auto catalog_name = unseen_entry.schema->catalog.GetName();
			auto schema_name = unseen_entry.schema->name;
			bool qualify_database;
			bool qualify_schema;
			FindMinimalQualification(context, catalog_name, schema_name, qualify_database, qualify_schema);
			suggestions.push_back(unseen_entry.GetQualifiedName(qualify_database, qualify_schema));
		}
	} else if (!entries.empty()) {
		for (auto &entry : entries) {
			suggestions.push_back(entry.name);
		}
	}

	string did_you_mean;
	std::sort(suggestions.begin(), suggestions.end());
	if (suggestions.size() > 2) {
		auto last = suggestions.back();
		suggestions.pop_back();
		did_you_mean = StringUtil::Join(suggestions, ", ") + ", or " + last;
	} else {
		did_you_mean = StringUtil::Join(suggestions, " or ");
=======
		auto catalog_name = unseen_entry.schema->catalog.GetName();
		auto schema_name = unseen_entry.schema->name;
		bool qualify_database;
		bool qualify_schema;
		FindMinimalQualification(retriever, catalog_name, schema_name, qualify_database, qualify_schema);
		did_you_mean = unseen_entry.GetQualifiedName(qualify_database, qualify_schema);
	} else if (entry.Found()) {
		did_you_mean = entry.name;
>>>>>>> a6441ee6
	}

	return CatalogException::MissingEntry(type, entry_name, did_you_mean, error_context);
}

CatalogEntryLookup Catalog::TryLookupEntryInternal(CatalogTransaction transaction, CatalogType type,
                                                   const string &schema, const string &name) {
	auto schema_entry = GetSchema(transaction, schema, OnEntryNotFound::RETURN_NULL);
	if (!schema_entry) {
		return {nullptr, nullptr, ErrorData()};
	}
	auto entry = schema_entry->GetEntry(transaction, type, name);
	if (!entry) {
		return {schema_entry, nullptr, ErrorData()};
	}
	return {schema_entry, entry, ErrorData()};
}

CatalogEntryLookup Catalog::TryLookupEntry(CatalogEntryRetriever &retriever, CatalogType type, const string &schema,
                                           const string &name, OnEntryNotFound if_not_found,
                                           QueryErrorContext error_context) {
	auto &context = retriever.GetContext();
	reference_set_t<SchemaCatalogEntry> schemas;
	if (IsInvalidSchema(schema)) {
		// try all schemas for this catalog
		auto entries = GetCatalogEntries(retriever, GetName(), INVALID_SCHEMA);
		for (auto &entry : entries) {
			auto &candidate_schema = entry.schema;
			auto transaction = GetCatalogTransaction(context);
			auto result = TryLookupEntryInternal(transaction, type, candidate_schema, name);
			if (result.Found()) {
				return result;
			}
			if (result.schema) {
				schemas.insert(*result.schema);
			}
		}
	} else {
		auto transaction = GetCatalogTransaction(context);
		auto result = TryLookupEntryInternal(transaction, type, schema, name);
		if (result.Found()) {
			return result;
		}
		if (result.schema) {
			schemas.insert(*result.schema);
		}
	}

	if (if_not_found == OnEntryNotFound::RETURN_NULL) {
		return {nullptr, nullptr, ErrorData()};
	} else {
		auto except = CreateMissingEntryException(retriever, name, type, schemas, error_context);
		return {nullptr, nullptr, ErrorData(except)};
	}
}

CatalogEntryLookup Catalog::LookupEntry(CatalogEntryRetriever &retriever, CatalogType type, const string &schema,
                                        const string &name, OnEntryNotFound if_not_found,
                                        QueryErrorContext error_context) {
	auto res = TryLookupEntry(retriever, type, schema, name, if_not_found, error_context);

	if (res.error.HasError()) {
		res.error.Throw();
	}

	return res;
}

CatalogEntryLookup Catalog::TryLookupEntry(CatalogEntryRetriever &retriever, vector<CatalogLookup> &lookups,
                                           CatalogType type, const string &name, OnEntryNotFound if_not_found,
                                           QueryErrorContext error_context) {
	auto &context = retriever.GetContext();
	reference_set_t<SchemaCatalogEntry> schemas;
	for (auto &lookup : lookups) {
		auto transaction = lookup.catalog.GetCatalogTransaction(context);
		auto result = lookup.catalog.TryLookupEntryInternal(transaction, type, lookup.schema, name);
		if (result.Found()) {
			return result;
		}
		if (result.schema) {
			schemas.insert(*result.schema);
		}
	}

	if (if_not_found == OnEntryNotFound::RETURN_NULL) {
		return {nullptr, nullptr, ErrorData()};
	} else {
		auto except = CreateMissingEntryException(retriever, name, type, schemas, error_context);
		return {nullptr, nullptr, ErrorData(except)};
	}
}

CatalogEntryLookup Catalog::TryLookupEntry(CatalogEntryRetriever &retriever, CatalogType type, const string &catalog,
                                           const string &schema, const string &name, OnEntryNotFound if_not_found,
                                           QueryErrorContext error_context) {
	auto entries = GetCatalogEntries(retriever, catalog, schema);
	vector<CatalogLookup> lookups;
	vector<CatalogLookup> final_lookups;
	lookups.reserve(entries.size());
	for (auto &entry : entries) {
		optional_ptr<Catalog> catalog_entry;
		if (if_not_found == OnEntryNotFound::RETURN_NULL) {
			catalog_entry = Catalog::GetCatalogEntry(retriever, entry.catalog);
		} else {
			catalog_entry = &Catalog::GetCatalog(retriever, entry.catalog);
		}
		if (!catalog_entry) {
			return {nullptr, nullptr, ErrorData()};
		}
		D_ASSERT(catalog_entry);
		auto lookup_behavior = catalog_entry->CatalogTypeLookupRule(type);
		if (lookup_behavior == CatalogLookupBehavior::STANDARD) {
			lookups.emplace_back(*catalog_entry, entry.schema);
		} else if (lookup_behavior == CatalogLookupBehavior::LOWER_PRIORITY) {
			final_lookups.emplace_back(*catalog_entry, entry.schema);
		}
	}
	for (auto &lookup : final_lookups) {
		lookups.emplace_back(std::move(lookup));
	}
	return Catalog::TryLookupEntry(retriever, lookups, type, name, if_not_found, error_context);
}

optional_ptr<CatalogEntry> Catalog::GetEntry(CatalogEntryRetriever &retriever, CatalogType type,
                                             const string &schema_name, const string &name,
                                             OnEntryNotFound if_not_found, QueryErrorContext error_context) {
	auto lookup_entry = TryLookupEntry(retriever, type, schema_name, name, if_not_found, error_context);

	// Try autoloading extension to resolve lookup
	if (!lookup_entry.Found()) {
		if (AutoLoadExtensionByCatalogEntry(*retriever.GetContext().db, type, name)) {
			lookup_entry = TryLookupEntry(retriever, type, schema_name, name, if_not_found, error_context);
		}
	}

	if (lookup_entry.error.HasError()) {
		lookup_entry.error.Throw();
	}

	return lookup_entry.entry.get();
}

optional_ptr<CatalogEntry> Catalog::GetEntry(ClientContext &context, CatalogType type, const string &schema_name,
                                             const string &name, OnEntryNotFound if_not_found,
                                             QueryErrorContext error_context) {
	CatalogEntryRetriever retriever(context);
	return GetEntry(retriever, type, schema_name, name, if_not_found, error_context);
}

CatalogEntry &Catalog::GetEntry(ClientContext &context, CatalogType type, const string &schema, const string &name,
                                QueryErrorContext error_context) {
	return *Catalog::GetEntry(context, type, schema, name, OnEntryNotFound::THROW_EXCEPTION, error_context);
}

optional_ptr<CatalogEntry> Catalog::GetEntry(CatalogEntryRetriever &retriever, CatalogType type, const string &catalog,
                                             const string &schema, const string &name, OnEntryNotFound if_not_found,
                                             QueryErrorContext error_context) {
	auto result = TryLookupEntry(retriever, type, catalog, schema, name, if_not_found, error_context);

	// Try autoloading extension to resolve lookup
	if (!result.Found()) {
		if (AutoLoadExtensionByCatalogEntry(*retriever.GetContext().db, type, name)) {
			result = TryLookupEntry(retriever, type, catalog, schema, name, if_not_found, error_context);
		}
	}

	if (result.error.HasError()) {
		result.error.Throw();
	}

	if (!result.Found()) {
		D_ASSERT(if_not_found == OnEntryNotFound::RETURN_NULL);
		return nullptr;
	}
	return result.entry.get();
}
optional_ptr<CatalogEntry> Catalog::GetEntry(ClientContext &context, CatalogType type, const string &catalog,
                                             const string &schema, const string &name, OnEntryNotFound if_not_found,
                                             QueryErrorContext error_context) {
	CatalogEntryRetriever retriever(context);
	return GetEntry(retriever, type, catalog, schema, name, if_not_found, error_context);
}

CatalogEntry &Catalog::GetEntry(ClientContext &context, CatalogType type, const string &catalog, const string &schema,
                                const string &name, QueryErrorContext error_context) {
	return *Catalog::GetEntry(context, type, catalog, schema, name, OnEntryNotFound::THROW_EXCEPTION, error_context);
}

optional_ptr<SchemaCatalogEntry> Catalog::GetSchema(CatalogEntryRetriever &retriever, const string &catalog_name,
                                                    const string &schema_name, OnEntryNotFound if_not_found,
                                                    QueryErrorContext error_context) {
	auto entries = GetCatalogEntries(retriever, catalog_name, schema_name);
	for (idx_t i = 0; i < entries.size(); i++) {
		auto on_not_found = i + 1 == entries.size() ? if_not_found : OnEntryNotFound::RETURN_NULL;
		auto &catalog = Catalog::GetCatalog(retriever, entries[i].catalog);
		auto result = catalog.GetSchema(retriever.GetContext(), schema_name, on_not_found, error_context);
		if (result) {
			return result;
		}
	}
	return nullptr;
}

optional_ptr<SchemaCatalogEntry> Catalog::GetSchema(ClientContext &context, const string &catalog_name,
                                                    const string &schema_name, OnEntryNotFound if_not_found,
                                                    QueryErrorContext error_context) {
	CatalogEntryRetriever retriever(context);
	return GetSchema(retriever, catalog_name, schema_name, if_not_found, error_context);
}

vector<reference<SchemaCatalogEntry>> Catalog::GetSchemas(ClientContext &context) {
	vector<reference<SchemaCatalogEntry>> schemas;
	ScanSchemas(context, [&](SchemaCatalogEntry &entry) { schemas.push_back(entry); });
	return schemas;
}

vector<reference<SchemaCatalogEntry>> Catalog::GetSchemas(CatalogEntryRetriever &retriever,
                                                          const string &catalog_name) {
	vector<reference<Catalog>> catalogs;
	if (IsInvalidCatalog(catalog_name)) {
		reference_set_t<Catalog> inserted_catalogs;

		auto &search_path = retriever.GetSearchPath();
		for (auto &entry : search_path.Get()) {
			auto &catalog = Catalog::GetCatalog(retriever, entry.catalog);
			if (inserted_catalogs.find(catalog) != inserted_catalogs.end()) {
				continue;
			}
			inserted_catalogs.insert(catalog);
			catalogs.push_back(catalog);
		}
	} else {
		catalogs.push_back(Catalog::GetCatalog(retriever, catalog_name));
	}
	vector<reference<SchemaCatalogEntry>> result;
	for (auto catalog : catalogs) {
		auto schemas = catalog.get().GetSchemas(retriever.GetContext());
		result.insert(result.end(), schemas.begin(), schemas.end());
	}
	return result;
}

vector<reference<SchemaCatalogEntry>> Catalog::GetSchemas(ClientContext &context, const string &catalog_name) {
	CatalogEntryRetriever retriever(context);
	return GetSchemas(retriever, catalog_name);
}

vector<reference<SchemaCatalogEntry>> Catalog::GetAllSchemas(ClientContext &context) {
	vector<reference<SchemaCatalogEntry>> result;

	auto &db_manager = DatabaseManager::Get(context);
	auto databases = db_manager.GetDatabases(context);
	for (auto database : databases) {
		auto &catalog = database.get().GetCatalog();
		auto new_schemas = catalog.GetSchemas(context);
		result.insert(result.end(), new_schemas.begin(), new_schemas.end());
	}
	sort(result.begin(), result.end(),
	     [&](reference<SchemaCatalogEntry> left_p, reference<SchemaCatalogEntry> right_p) {
		     auto &left = left_p.get();
		     auto &right = right_p.get();
		     if (left.catalog.GetName() < right.catalog.GetName()) {
			     return true;
		     }
		     if (left.catalog.GetName() == right.catalog.GetName()) {
			     return left.name < right.name;
		     }
		     return false;
	     });

	return result;
}

void Catalog::Alter(CatalogTransaction transaction, AlterInfo &info) {
	if (transaction.HasContext()) {
		CatalogEntryRetriever retriever(transaction.GetContext());
		auto lookup = LookupEntry(retriever, info.GetCatalogType(), info.schema, info.name, info.if_not_found);
		if (!lookup.Found()) {
			return;
		}
		return lookup.schema->Alter(transaction, info);
	}
	D_ASSERT(info.if_not_found == OnEntryNotFound::THROW_EXCEPTION);
	auto &schema = GetSchema(transaction, info.schema);
	return schema.Alter(transaction, info);
}

void Catalog::Alter(ClientContext &context, AlterInfo &info) {
	Alter(GetCatalogTransaction(context), info);
}

vector<MetadataBlockInfo> Catalog::GetMetadataInfo(ClientContext &context) {
	return vector<MetadataBlockInfo>();
}

void Catalog::Verify() {
}

bool Catalog::IsSystemCatalog() const {
	return db.IsSystem();
}

bool Catalog::IsTemporaryCatalog() const {
	return db.IsTemporary();
}

} // namespace duckdb<|MERGE_RESOLUTION|>--- conflicted
+++ resolved
@@ -592,12 +592,8 @@
                                                       CatalogType type,
                                                       const reference_set_t<SchemaCatalogEntry> &schemas,
                                                       QueryErrorContext error_context) {
-<<<<<<< HEAD
+	auto &context = retriever.GetContext();
 	auto entries = SimilarEntriesInSchemas(context, entry_name, type, schemas);
-=======
-	auto &context = retriever.GetContext();
-	auto entry = SimilarEntryInSchemas(context, entry_name, type, schemas);
->>>>>>> a6441ee6
 
 	reference_set_t<SchemaCatalogEntry> unseen_schemas;
 	auto &db_manager = DatabaseManager::Get(context);
@@ -683,13 +679,12 @@
 	                                                                      (entries.empty() ? 0.0 : entries[0].score))) {
 		// the closest matching entry requires qualification as it is not in the default search path
 		// check how to minimally qualify this entry
-<<<<<<< HEAD
 		for (auto &unseen_entry : unseen_entries) {
 			auto catalog_name = unseen_entry.schema->catalog.GetName();
 			auto schema_name = unseen_entry.schema->name;
 			bool qualify_database;
 			bool qualify_schema;
-			FindMinimalQualification(context, catalog_name, schema_name, qualify_database, qualify_schema);
+			FindMinimalQualification(retriever, catalog_name, schema_name, qualify_database, qualify_schema);
 			suggestions.push_back(unseen_entry.GetQualifiedName(qualify_database, qualify_schema));
 		}
 	} else if (!entries.empty()) {
@@ -706,16 +701,6 @@
 		did_you_mean = StringUtil::Join(suggestions, ", ") + ", or " + last;
 	} else {
 		did_you_mean = StringUtil::Join(suggestions, " or ");
-=======
-		auto catalog_name = unseen_entry.schema->catalog.GetName();
-		auto schema_name = unseen_entry.schema->name;
-		bool qualify_database;
-		bool qualify_schema;
-		FindMinimalQualification(retriever, catalog_name, schema_name, qualify_database, qualify_schema);
-		did_you_mean = unseen_entry.GetQualifiedName(qualify_database, qualify_schema);
-	} else if (entry.Found()) {
-		did_you_mean = entry.name;
->>>>>>> a6441ee6
 	}
 
 	return CatalogException::MissingEntry(type, entry_name, did_you_mean, error_context);
