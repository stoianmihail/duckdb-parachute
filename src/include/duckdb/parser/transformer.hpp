--- conflicted
+++ resolved
@@ -183,13 +183,8 @@
 	//! Transform a VALUES list into a set of expressions
 	unique_ptr<TableRef> TransformValuesList(duckdb_libpgquery::PGList *list);
 
-<<<<<<< HEAD
-	//! Transform a Postgres TypeName string into a LogicalType
-	LogicalType TransformTypeName(PGTypeName *name);
-=======
 	//! Transform a Postgres TypeName string into a SQLType
-	SQLType TransformTypeName(duckdb_libpgquery::PGTypeName *name);
->>>>>>> 1d7b3462
+	LogicalType TransformTypeName(duckdb_libpgquery::PGTypeName *name);
 
 	//! Transform a Postgres GROUP BY expression into a list of Expression
 	bool TransformGroupBy(duckdb_libpgquery::PGList *group, vector<unique_ptr<ParsedExpression>> &result);
