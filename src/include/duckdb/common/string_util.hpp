--- conflicted
+++ resolved
@@ -184,11 +184,7 @@
 	//! Case insensitive equals
 	DUCKDB_API static bool CIEquals(const string &l1, const string &l2);
 
-<<<<<<< HEAD
-	//! Case insensitive less than
-=======
 	//! Case insensitive compare
->>>>>>> e4dd1e9d
 	DUCKDB_API static bool CILessThan(const string &l1, const string &l2);
 
 	//! Format a string using printf semantics
