--- conflicted
+++ resolved
@@ -42,11 +42,8 @@
 	DUCKDB_API static dtime_t FromTimeMs(int64_t time_ms);
 	DUCKDB_API static dtime_t FromTimeNs(int64_t time_ns);
 
-<<<<<<< HEAD
-=======
 	DUCKDB_API static bool IsValidTime(int32_t hour, int32_t minute, int32_t second, int32_t microseconds);
 
->>>>>>> da69aeaa
 private:
 	static bool TryConvertInternal(const char *buf, idx_t len, idx_t &pos, dtime_t &result, bool strict);
 };
