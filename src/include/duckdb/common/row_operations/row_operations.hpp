--- conflicted
+++ resolved
@@ -40,11 +40,7 @@
 	//! initialize - unaligned addresses
 	static void InitializeStates(TupleDataLayout &layout, Vector &addresses, const SelectionVector &sel, idx_t count);
 	//! destructor - unaligned addresses, updated
-<<<<<<< HEAD
-	static void DestroyStates(TupleDataLayout &layout, Vector &addresses, idx_t count);
-=======
-	static void DestroyStates(RowOperationsState &state, RowLayout &layout, Vector &addresses, idx_t count);
->>>>>>> 30d444e4
+	static void DestroyStates(RowOperationsState &state, TupleDataLayout &layout, Vector &addresses, idx_t count);
 	//! update - aligned addresses
 	static void UpdateStates(RowOperationsState &state, AggregateObject &aggr, Vector &addresses, DataChunk &payload,
 	                         idx_t arg_idx, idx_t count);
@@ -52,17 +48,11 @@
 	static void UpdateFilteredStates(RowOperationsState &state, AggregateFilterData &filter_data, AggregateObject &aggr,
 	                                 Vector &addresses, DataChunk &payload, idx_t arg_idx);
 	//! combine - unaligned addresses, updated
-<<<<<<< HEAD
-	static void CombineStates(TupleDataLayout &layout, Vector &sources, Vector &targets, idx_t count);
-	//! finalize - unaligned addresses, updated
-	static void FinalizeStates(TupleDataLayout &layout, Vector &addresses, DataChunk &result, idx_t aggr_idx);
-=======
-	static void CombineStates(RowOperationsState &state, RowLayout &layout, Vector &sources, Vector &targets,
+	static void CombineStates(RowOperationsState &state, TupleDataLayout &layout, Vector &sources, Vector &targets,
 	                          idx_t count);
 	//! finalize - unaligned addresses, updated
-	static void FinalizeStates(RowOperationsState &state, RowLayout &layout, Vector &addresses, DataChunk &result,
+	static void FinalizeStates(RowOperationsState &state, TupleDataLayout &layout, Vector &addresses, DataChunk &result,
 	                           idx_t aggr_idx);
->>>>>>> 30d444e4
 
 	//===--------------------------------------------------------------------===//
 	// Read/Write Operators
