//===----------------------------------------------------------------------===//
//                         DuckDB
//
// duckdb/main/extension_entries.hpp
//
//
//===----------------------------------------------------------------------===//

#pragma once

#include "duckdb/common/unordered_map.hpp"
#include "duckdb/common/enums/catalog_type.hpp"

// NOTE: this file is generated by scripts/generate_extensions_function.py. Check out the check-load-install-extensions
//       job in .github/workflows/LinuxRelease.yml on how to use it

namespace duckdb {

struct ExtensionEntry {
	char name[48];
	char extension[48];
};

struct ExtensionFunctionEntry {
	char name[48];
	char extension[48];
	CatalogType type;
};

static constexpr ExtensionFunctionEntry EXTENSION_FUNCTIONS[] = {
    {"->>", "json", CatalogType::SCALAR_FUNCTION_ENTRY},
    {"add_parquet_key", "parquet", CatalogType::PRAGMA_FUNCTION_ENTRY},
    {"array_to_json", "json", CatalogType::SCALAR_FUNCTION_ENTRY},
    {"create_fts_index", "fts", CatalogType::PRAGMA_FUNCTION_ENTRY},
    {"current_localtime", "icu", CatalogType::SCALAR_FUNCTION_ENTRY},
    {"current_localtimestamp", "icu", CatalogType::SCALAR_FUNCTION_ENTRY},
    {"dbgen", "tpch", CatalogType::TABLE_FUNCTION_ENTRY},
    {"drop_fts_index", "fts", CatalogType::PRAGMA_FUNCTION_ENTRY},
    {"dsdgen", "tpcds", CatalogType::TABLE_FUNCTION_ENTRY},
    {"excel_text", "excel", CatalogType::SCALAR_FUNCTION_ENTRY},
    {"from_json", "json", CatalogType::SCALAR_FUNCTION_ENTRY},
    {"from_json_strict", "json", CatalogType::SCALAR_FUNCTION_ENTRY},
    {"from_substrait", "substrait", CatalogType::TABLE_FUNCTION_ENTRY},
    {"from_substrait_json", "substrait", CatalogType::TABLE_FUNCTION_ENTRY},
    {"fuzz_all_functions", "sqlsmith", CatalogType::TABLE_FUNCTION_ENTRY},
    {"fuzzyduck", "sqlsmith", CatalogType::TABLE_FUNCTION_ENTRY},
    {"get_substrait", "substrait", CatalogType::TABLE_FUNCTION_ENTRY},
    {"get_substrait_json", "substrait", CatalogType::TABLE_FUNCTION_ENTRY},
    {"host", "inet", CatalogType::SCALAR_FUNCTION_ENTRY},
    {"iceberg_metadata", "iceberg", CatalogType::TABLE_FUNCTION_ENTRY},
    {"iceberg_scan", "iceberg", CatalogType::TABLE_FUNCTION_ENTRY},
    {"iceberg_snapshots", "iceberg", CatalogType::TABLE_FUNCTION_ENTRY},
    {"icu_calendar_names", "icu", CatalogType::TABLE_FUNCTION_ENTRY},
    {"icu_sort_key", "icu", CatalogType::SCALAR_FUNCTION_ENTRY},
    {"json", "json", CatalogType::MACRO_ENTRY},
    {"json_array", "json", CatalogType::SCALAR_FUNCTION_ENTRY},
    {"json_array_length", "json", CatalogType::SCALAR_FUNCTION_ENTRY},
    {"json_contains", "json", CatalogType::SCALAR_FUNCTION_ENTRY},
    {"json_deserialize_sql", "json", CatalogType::SCALAR_FUNCTION_ENTRY},
    {"json_execute_serialized_sql", "json", CatalogType::PRAGMA_FUNCTION_ENTRY},
    {"json_execute_serialized_sql", "json", CatalogType::TABLE_FUNCTION_ENTRY},
    {"json_extract", "json", CatalogType::SCALAR_FUNCTION_ENTRY},
    {"json_extract_path", "json", CatalogType::SCALAR_FUNCTION_ENTRY},
    {"json_extract_path_text", "json", CatalogType::SCALAR_FUNCTION_ENTRY},
    {"json_extract_string", "json", CatalogType::SCALAR_FUNCTION_ENTRY},
    {"json_group_array", "json", CatalogType::MACRO_ENTRY},
    {"json_group_object", "json", CatalogType::MACRO_ENTRY},
    {"json_group_structure", "json", CatalogType::MACRO_ENTRY},
    {"json_keys", "json", CatalogType::SCALAR_FUNCTION_ENTRY},
    {"json_merge_patch", "json", CatalogType::SCALAR_FUNCTION_ENTRY},
    {"json_object", "json", CatalogType::SCALAR_FUNCTION_ENTRY},
    {"json_quote", "json", CatalogType::SCALAR_FUNCTION_ENTRY},
    {"json_serialize_plan", "json", CatalogType::SCALAR_FUNCTION_ENTRY},
    {"json_serialize_sql", "json", CatalogType::SCALAR_FUNCTION_ENTRY},
    {"json_structure", "json", CatalogType::SCALAR_FUNCTION_ENTRY},
    {"json_transform", "json", CatalogType::SCALAR_FUNCTION_ENTRY},
    {"json_transform_strict", "json", CatalogType::SCALAR_FUNCTION_ENTRY},
    {"json_type", "json", CatalogType::SCALAR_FUNCTION_ENTRY},
    {"json_valid", "json", CatalogType::SCALAR_FUNCTION_ENTRY},
    {"load_aws_credentials", "aws", CatalogType::TABLE_FUNCTION_ENTRY},
    {"make_timestamptz", "icu", CatalogType::SCALAR_FUNCTION_ENTRY},
    {"parquet_file_metadata", "parquet", CatalogType::TABLE_FUNCTION_ENTRY},
    {"parquet_kv_metadata", "parquet", CatalogType::TABLE_FUNCTION_ENTRY},
    {"parquet_metadata", "parquet", CatalogType::TABLE_FUNCTION_ENTRY},
    {"parquet_scan", "parquet", CatalogType::TABLE_FUNCTION_ENTRY},
    {"parquet_schema", "parquet", CatalogType::TABLE_FUNCTION_ENTRY},
    {"pg_clear_cache", "postgres_scanner", CatalogType::TABLE_FUNCTION_ENTRY},
    {"pg_timezone_names", "icu", CatalogType::TABLE_FUNCTION_ENTRY},
    {"postgres_attach", "postgres_scanner", CatalogType::TABLE_FUNCTION_ENTRY},
    {"postgres_query", "postgres_scanner", CatalogType::TABLE_FUNCTION_ENTRY},
    {"postgres_scan", "postgres_scanner", CatalogType::TABLE_FUNCTION_ENTRY},
    {"postgres_scan_pushdown", "postgres_scanner", CatalogType::TABLE_FUNCTION_ENTRY},
    {"read_json", "json", CatalogType::TABLE_FUNCTION_ENTRY},
    {"read_json_auto", "json", CatalogType::TABLE_FUNCTION_ENTRY},
    {"read_json_objects", "json", CatalogType::TABLE_FUNCTION_ENTRY},
    {"read_json_objects_auto", "json", CatalogType::TABLE_FUNCTION_ENTRY},
    {"read_ndjson", "json", CatalogType::TABLE_FUNCTION_ENTRY},
    {"read_ndjson_auto", "json", CatalogType::TABLE_FUNCTION_ENTRY},
    {"read_ndjson_objects", "json", CatalogType::TABLE_FUNCTION_ENTRY},
    {"read_parquet", "parquet", CatalogType::TABLE_FUNCTION_ENTRY},
    {"reduce_sql_statement", "sqlsmith", CatalogType::TABLE_FUNCTION_ENTRY},
    {"row_to_json", "json", CatalogType::SCALAR_FUNCTION_ENTRY},
    {"scan_arrow_ipc", "arrow", CatalogType::TABLE_FUNCTION_ENTRY},
    {"shapefile_meta", "spatial", CatalogType::TABLE_FUNCTION_ENTRY},
    {"sql_auto_complete", "autocomplete", CatalogType::TABLE_FUNCTION_ENTRY},
    {"sqlite_attach", "sqlite_scanner", CatalogType::TABLE_FUNCTION_ENTRY},
    {"sqlite_scan", "sqlite_scanner", CatalogType::TABLE_FUNCTION_ENTRY},
    {"sqlsmith", "sqlsmith", CatalogType::TABLE_FUNCTION_ENTRY},
    {"st_area", "spatial", CatalogType::SCALAR_FUNCTION_ENTRY},
    {"st_area_spheroid", "spatial", CatalogType::SCALAR_FUNCTION_ENTRY},
    {"st_asgeojson", "spatial", CatalogType::SCALAR_FUNCTION_ENTRY},
    {"st_ashexwkb", "spatial", CatalogType::SCALAR_FUNCTION_ENTRY},
    {"st_astext", "spatial", CatalogType::SCALAR_FUNCTION_ENTRY},
    {"st_aswkb", "spatial", CatalogType::SCALAR_FUNCTION_ENTRY},
    {"st_boundary", "spatial", CatalogType::SCALAR_FUNCTION_ENTRY},
    {"st_buffer", "spatial", CatalogType::SCALAR_FUNCTION_ENTRY},
    {"st_centroid", "spatial", CatalogType::SCALAR_FUNCTION_ENTRY},
    {"st_collect", "spatial", CatalogType::SCALAR_FUNCTION_ENTRY},
    {"st_collectionextract", "spatial", CatalogType::SCALAR_FUNCTION_ENTRY},
    {"st_contains", "spatial", CatalogType::SCALAR_FUNCTION_ENTRY},
    {"st_containsproperly", "spatial", CatalogType::SCALAR_FUNCTION_ENTRY},
    {"st_convexhull", "spatial", CatalogType::SCALAR_FUNCTION_ENTRY},
    {"st_coveredby", "spatial", CatalogType::SCALAR_FUNCTION_ENTRY},
    {"st_covers", "spatial", CatalogType::SCALAR_FUNCTION_ENTRY},
    {"st_crosses", "spatial", CatalogType::SCALAR_FUNCTION_ENTRY},
    {"st_difference", "spatial", CatalogType::SCALAR_FUNCTION_ENTRY},
    {"st_dimension", "spatial", CatalogType::SCALAR_FUNCTION_ENTRY},
    {"st_disjoint", "spatial", CatalogType::SCALAR_FUNCTION_ENTRY},
    {"st_distance", "spatial", CatalogType::SCALAR_FUNCTION_ENTRY},
    {"st_distance_spheroid", "spatial", CatalogType::SCALAR_FUNCTION_ENTRY},
    {"st_drivers", "spatial", CatalogType::TABLE_FUNCTION_ENTRY},
    {"st_dump", "spatial", CatalogType::SCALAR_FUNCTION_ENTRY},
    {"st_dwithin", "spatial", CatalogType::SCALAR_FUNCTION_ENTRY},
    {"st_dwithin_spheroid", "spatial", CatalogType::SCALAR_FUNCTION_ENTRY},
    {"st_endpoint", "spatial", CatalogType::SCALAR_FUNCTION_ENTRY},
    {"st_envelope", "spatial", CatalogType::SCALAR_FUNCTION_ENTRY},
    {"st_envelope_agg", "spatial", CatalogType::AGGREGATE_FUNCTION_ENTRY},
    {"st_equals", "spatial", CatalogType::SCALAR_FUNCTION_ENTRY},
    {"st_extent", "spatial", CatalogType::SCALAR_FUNCTION_ENTRY},
    {"st_exteriorring", "spatial", CatalogType::SCALAR_FUNCTION_ENTRY},
    {"st_flipcoordinates", "spatial", CatalogType::SCALAR_FUNCTION_ENTRY},
    {"st_geometrytype", "spatial", CatalogType::SCALAR_FUNCTION_ENTRY},
    {"st_geomfromgeojson", "spatial", CatalogType::SCALAR_FUNCTION_ENTRY},
    {"st_geomfromhexewkb", "spatial", CatalogType::SCALAR_FUNCTION_ENTRY},
    {"st_geomfromhexwkb", "spatial", CatalogType::SCALAR_FUNCTION_ENTRY},
    {"st_geomfromtext", "spatial", CatalogType::SCALAR_FUNCTION_ENTRY},
    {"st_geomfromwkb", "spatial", CatalogType::SCALAR_FUNCTION_ENTRY},
    {"st_intersection", "spatial", CatalogType::SCALAR_FUNCTION_ENTRY},
    {"st_intersection_agg", "spatial", CatalogType::AGGREGATE_FUNCTION_ENTRY},
    {"st_intersects", "spatial", CatalogType::SCALAR_FUNCTION_ENTRY},
    {"st_intersects_extent", "spatial", CatalogType::SCALAR_FUNCTION_ENTRY},
    {"st_isclosed", "spatial", CatalogType::SCALAR_FUNCTION_ENTRY},
    {"st_isempty", "spatial", CatalogType::SCALAR_FUNCTION_ENTRY},
    {"st_isring", "spatial", CatalogType::SCALAR_FUNCTION_ENTRY},
    {"st_issimple", "spatial", CatalogType::SCALAR_FUNCTION_ENTRY},
    {"st_isvalid", "spatial", CatalogType::SCALAR_FUNCTION_ENTRY},
    {"st_length", "spatial", CatalogType::SCALAR_FUNCTION_ENTRY},
    {"st_length_spheroid", "spatial", CatalogType::SCALAR_FUNCTION_ENTRY},
    {"st_linemerge", "spatial", CatalogType::SCALAR_FUNCTION_ENTRY},
    {"st_linestring2dfromwkb", "spatial", CatalogType::SCALAR_FUNCTION_ENTRY},
    {"st_list_proj_crs", "spatial", CatalogType::TABLE_FUNCTION_ENTRY},
    {"st_makeenvelope", "spatial", CatalogType::SCALAR_FUNCTION_ENTRY},
    {"st_makeline", "spatial", CatalogType::SCALAR_FUNCTION_ENTRY},
    {"st_makepolygon", "spatial", CatalogType::SCALAR_FUNCTION_ENTRY},
    {"st_makevalid", "spatial", CatalogType::SCALAR_FUNCTION_ENTRY},
    {"st_ngeometries", "spatial", CatalogType::SCALAR_FUNCTION_ENTRY},
    {"st_ninteriorrings", "spatial", CatalogType::SCALAR_FUNCTION_ENTRY},
    {"st_normalize", "spatial", CatalogType::SCALAR_FUNCTION_ENTRY},
    {"st_npoints", "spatial", CatalogType::SCALAR_FUNCTION_ENTRY},
    {"st_numgeometries", "spatial", CatalogType::SCALAR_FUNCTION_ENTRY},
    {"st_numinteriorrings", "spatial", CatalogType::SCALAR_FUNCTION_ENTRY},
    {"st_numpoints", "spatial", CatalogType::SCALAR_FUNCTION_ENTRY},
    {"st_overlaps", "spatial", CatalogType::SCALAR_FUNCTION_ENTRY},
    {"st_perimeter", "spatial", CatalogType::SCALAR_FUNCTION_ENTRY},
    {"st_perimeter_spheroid", "spatial", CatalogType::SCALAR_FUNCTION_ENTRY},
    {"st_point", "spatial", CatalogType::SCALAR_FUNCTION_ENTRY},
    {"st_point2d", "spatial", CatalogType::SCALAR_FUNCTION_ENTRY},
    {"st_point2dfromwkb", "spatial", CatalogType::SCALAR_FUNCTION_ENTRY},
    {"st_point3d", "spatial", CatalogType::SCALAR_FUNCTION_ENTRY},
    {"st_point4d", "spatial", CatalogType::SCALAR_FUNCTION_ENTRY},
    {"st_pointn", "spatial", CatalogType::SCALAR_FUNCTION_ENTRY},
    {"st_pointonsurface", "spatial", CatalogType::SCALAR_FUNCTION_ENTRY},
    {"st_polygon2dfromwkb", "spatial", CatalogType::SCALAR_FUNCTION_ENTRY},
    {"st_quadkey", "spatial", CatalogType::SCALAR_FUNCTION_ENTRY},
    {"st_read", "spatial", CatalogType::TABLE_FUNCTION_ENTRY},
    {"st_read_meta", "spatial", CatalogType::TABLE_FUNCTION_ENTRY},
    {"st_readosm", "spatial", CatalogType::TABLE_FUNCTION_ENTRY},
    {"st_readshp", "spatial", CatalogType::TABLE_FUNCTION_ENTRY},
    {"st_reduceprecision", "spatial", CatalogType::SCALAR_FUNCTION_ENTRY},
    {"st_removerepeatedpoints", "spatial", CatalogType::SCALAR_FUNCTION_ENTRY},
    {"st_reverse", "spatial", CatalogType::SCALAR_FUNCTION_ENTRY},
    {"st_simplify", "spatial", CatalogType::SCALAR_FUNCTION_ENTRY},
    {"st_simplifypreservetopology", "spatial", CatalogType::SCALAR_FUNCTION_ENTRY},
    {"st_startpoint", "spatial", CatalogType::SCALAR_FUNCTION_ENTRY},
    {"st_touches", "spatial", CatalogType::SCALAR_FUNCTION_ENTRY},
    {"st_transform", "spatial", CatalogType::SCALAR_FUNCTION_ENTRY},
    {"st_union", "spatial", CatalogType::SCALAR_FUNCTION_ENTRY},
    {"st_union_agg", "spatial", CatalogType::AGGREGATE_FUNCTION_ENTRY},
    {"st_within", "spatial", CatalogType::SCALAR_FUNCTION_ENTRY},
    {"st_x", "spatial", CatalogType::SCALAR_FUNCTION_ENTRY},
    {"st_xmax", "spatial", CatalogType::SCALAR_FUNCTION_ENTRY},
    {"st_xmin", "spatial", CatalogType::SCALAR_FUNCTION_ENTRY},
    {"st_y", "spatial", CatalogType::SCALAR_FUNCTION_ENTRY},
    {"st_ymax", "spatial", CatalogType::SCALAR_FUNCTION_ENTRY},
    {"st_ymin", "spatial", CatalogType::SCALAR_FUNCTION_ENTRY},
    {"stem", "fts", CatalogType::SCALAR_FUNCTION_ENTRY},
    {"text", "excel", CatalogType::SCALAR_FUNCTION_ENTRY},
    {"to_arrow_ipc", "arrow", CatalogType::TABLE_FUNCTION_ENTRY},
    {"to_json", "json", CatalogType::SCALAR_FUNCTION_ENTRY},
    {"tpcds", "tpcds", CatalogType::PRAGMA_FUNCTION_ENTRY},
    {"tpcds_answers", "tpcds", CatalogType::TABLE_FUNCTION_ENTRY},
    {"tpcds_queries", "tpcds", CatalogType::TABLE_FUNCTION_ENTRY},
    {"tpch", "tpch", CatalogType::PRAGMA_FUNCTION_ENTRY},
    {"tpch_answers", "tpch", CatalogType::TABLE_FUNCTION_ENTRY},
    {"tpch_queries", "tpch", CatalogType::TABLE_FUNCTION_ENTRY},
}; // END_OF_EXTENSION_FUNCTIONS

static constexpr ExtensionEntry EXTENSION_SETTINGS[] = {
    {"azure_storage_connection_string", "azure"},
    {"azure_read_transfer_chunk_size", "azure"},
    {"azure_endpoint", "azure"},
    {"azure_credential_chain", "azure"},
    {"azure_read_buffer_size", "azure"},
    {"azure_account_name", "azure"},
    {"azure_read_transfer_concurrency", "azure"},
    {"azure_proxy_user_name", "azure"},
    {"azure_http_proxy", "azure"},
    {"azure_proxy_password", "azure"},
    {"azure_http_stats", "azure"},
    {"binary_as_string", "parquet"},
    {"calendar", "icu"},
    {"force_download", "httpfs"},
    {"http_keep_alive", "httpfs"},
    {"http_retries", "httpfs"},
    {"http_retry_backoff", "httpfs"},
    {"http_retry_wait_ms", "httpfs"},
    {"http_timeout", "httpfs"},
    {"pg_array_as_varchar", "postgres_scanner"},
    {"pg_connection_cache", "postgres_scanner"},
    {"pg_connection_limit", "postgres_scanner"},
    {"pg_debug_show_queries", "postgres_scanner"},
    {"pg_experimental_filter_pushdown", "postgres_scanner"},
    {"pg_pages_per_task", "postgres_scanner"},
    {"pg_use_binary_copy", "postgres_scanner"},
    {"s3_access_key_id", "httpfs"},
    {"s3_endpoint", "httpfs"},
    {"s3_region", "httpfs"},
    {"s3_secret_access_key", "httpfs"},
    {"s3_session_token", "httpfs"},
    {"s3_uploader_max_filesize", "httpfs"},
    {"s3_uploader_max_parts_per_file", "httpfs"},
    {"s3_uploader_thread_limit", "httpfs"},
    {"s3_url_compatibility_mode", "httpfs"},
    {"s3_url_style", "httpfs"},
    {"s3_use_ssl", "httpfs"},
    {"sqlite_all_varchar", "sqlite_scanner"},
    {"timezone", "icu"},
}; // END_OF_EXTENSION_SETTINGS

// Note: these are currently hardcoded in scripts/generate_extensions_function.py
// TODO: automate by passing though to script via duckdb
static constexpr ExtensionEntry EXTENSION_COPY_FUNCTIONS[] = {{"parquet", "parquet"},
                                                              {"json", "json"}}; // END_OF_EXTENSION_COPY_FUNCTIONS

// Note: these are currently hardcoded in scripts/generate_extensions_function.py
// TODO: automate by passing though to script via duckdb
static constexpr ExtensionEntry EXTENSION_TYPES[] = {
    {"json", "json"}, {"inet", "inet"}, {"geometry", "spatial"}}; // END_OF_EXTENSION_TYPES

// Note: these are currently hardcoded in scripts/generate_extensions_function.py
// TODO: automate by passing though to script via duckdb
static constexpr ExtensionEntry EXTENSION_COLLATIONS[] = {
    {"af", "icu"},    {"am", "icu"},    {"ar", "icu"},     {"ar_sa", "icu"}, {"as", "icu"},    {"az", "icu"},
    {"be", "icu"},    {"bg", "icu"},    {"bn", "icu"},     {"bo", "icu"},    {"br", "icu"},    {"bs", "icu"},
    {"ca", "icu"},    {"ceb", "icu"},   {"chr", "icu"},    {"cs", "icu"},    {"cy", "icu"},    {"da", "icu"},
    {"de", "icu"},    {"de_at", "icu"}, {"dsb", "icu"},    {"dz", "icu"},    {"ee", "icu"},    {"el", "icu"},
    {"en", "icu"},    {"en_us", "icu"}, {"eo", "icu"},     {"es", "icu"},    {"et", "icu"},    {"fa", "icu"},
    {"fa_af", "icu"}, {"ff", "icu"},    {"fi", "icu"},     {"fil", "icu"},   {"fo", "icu"},    {"fr", "icu"},
    {"fr_ca", "icu"}, {"fy", "icu"},    {"ga", "icu"},     {"gl", "icu"},    {"gu", "icu"},    {"ha", "icu"},
    {"haw", "icu"},   {"he", "icu"},    {"he_il", "icu"},  {"hi", "icu"},    {"hr", "icu"},    {"hsb", "icu"},
    {"hu", "icu"},    {"hy", "icu"},    {"id", "icu"},     {"id_id", "icu"}, {"ig", "icu"},    {"is", "icu"},
    {"it", "icu"},    {"ja", "icu"},    {"ka", "icu"},     {"kk", "icu"},    {"kl", "icu"},    {"km", "icu"},
    {"kn", "icu"},    {"ko", "icu"},    {"kok", "icu"},    {"ku", "icu"},    {"ky", "icu"},    {"lb", "icu"},
    {"lkt", "icu"},   {"ln", "icu"},    {"lo", "icu"},     {"lt", "icu"},    {"lv", "icu"},    {"mk", "icu"},
    {"ml", "icu"},    {"mn", "icu"},    {"mr", "icu"},     {"ms", "icu"},    {"mt", "icu"},    {"my", "icu"},
    {"nb", "icu"},    {"nb_no", "icu"}, {"ne", "icu"},     {"nl", "icu"},    {"nn", "icu"},    {"om", "icu"},
    {"or", "icu"},    {"pa", "icu"},    {"pa_in", "icu"},  {"pl", "icu"},    {"ps", "icu"},    {"pt", "icu"},
    {"ro", "icu"},    {"ru", "icu"},    {"sa", "icu"},     {"se", "icu"},    {"si", "icu"},    {"sk", "icu"},
    {"sl", "icu"},    {"smn", "icu"},   {"sq", "icu"},     {"sr", "icu"},    {"sr_ba", "icu"}, {"sr_me", "icu"},
    {"sr_rs", "icu"}, {"sv", "icu"},    {"sw", "icu"},     {"ta", "icu"},    {"te", "icu"},    {"th", "icu"},
    {"tk", "icu"},    {"to", "icu"},    {"tr", "icu"},     {"ug", "icu"},    {"uk", "icu"},    {"ur", "icu"},
    {"uz", "icu"},    {"vi", "icu"},    {"wae", "icu"},    {"wo", "icu"},    {"xh", "icu"},    {"yi", "icu"},
    {"yo", "icu"},    {"yue", "icu"},   {"yue_cn", "icu"}, {"zh", "icu"},    {"zh_cn", "icu"}, {"zh_hk", "icu"},
    {"zh_mo", "icu"}, {"zh_sg", "icu"}, {"zh_tw", "icu"},  {"zu", "icu"}}; // END_OF_EXTENSION_COLLATIONS

// Note: these are currently hardcoded in scripts/generate_extensions_function.py
// TODO: automate by passing though to script via duckdb
static constexpr ExtensionEntry EXTENSION_FILE_PREFIXES[] = {
    {"http://", "httpfs"}, {"https://", "httpfs"}, {"s3://", "httpfs"}, {"s3a://", "httpfs"}, {"s3n://", "httpfs"},
    {"gcs://", "httpfs"},  {"gs://", "httpfs"},    {"r2://", "httpfs"}
    //    {"azure://", "azure"}
}; // END_OF_EXTENSION_FILE_PREFIXES

// Note: these are currently hardcoded in scripts/generate_extensions_function.py
// TODO: automate by passing though to script via duckdb
static constexpr ExtensionEntry EXTENSION_FILE_POSTFIXES[] = {
    {".parquet", "parquet"}, {".json", "json"},    {".jsonl", "json"}, {".ndjson", "json"},
    {".shp", "spatial"},     {".gpkg", "spatial"}, {".fgb", "spatial"}}; // END_OF_EXTENSION_FILE_POSTFIXES

// Note: these are currently hardcoded in scripts/generate_extensions_function.py
// TODO: automate by passing though to script via duckdb
static constexpr ExtensionEntry EXTENSION_FILE_CONTAINS[] = {{".parquet?", "parquet"},
                                                             {".json?", "json"},
                                                             {".ndjson?", ".jsonl?"},
                                                             {".jsonl?", ".ndjson?"}}; // EXTENSION_FILE_CONTAINS

// Note: these are currently hardcoded in scripts/generate_extensions_function.py
// TODO: automate by passing though to script via duckdb
static constexpr ExtensionEntry EXTENSION_SECRET_TYPES[] = {
    {"s3", "httpfs"}, {"r2", "httpfs"}, {"gcs", "httpfs"}, {"azure", "azure"}}; // EXTENSION_SECRET_TYPES

// Note: these are currently hardcoded in scripts/generate_extensions_function.py
// TODO: automate by passing though to script via duckdb
static constexpr ExtensionEntry EXTENSION_SECRET_PROVIDERS[] = {
    {"s3/config", "httpfs"},        {"gcs/config", "httpfs"},           {"r2/config", "httpfs"},
    {"s3/credential_chain", "aws"}, {"gcs/credential_chain", "aws"},    {"r2/credential_chain", "aws"},
    {"azure/config", "azure"},      {"azure/credential_chain", "azure"}}; // EXTENSION_SECRET_PROVIDERS

static constexpr const char *AUTOLOADABLE_EXTENSIONS[] = {
<<<<<<< HEAD
    //    "azure",
    "autocomplete", "excel", "fts", "httpfs",
=======
    "azure", "arrow", "aws", "autocomplete", "excel", "fts", "httpfs",
>>>>>>> 431627ef
    // "inet",
    // "icu",
    "json", "parquet", "sqlsmith", "tpcds", "tpch"}; // END_OF_AUTOLOADABLE_EXTENSIONS

} // namespace duckdb<|MERGE_RESOLUTION|>--- conflicted
+++ resolved
@@ -327,12 +327,7 @@
     {"azure/config", "azure"},      {"azure/credential_chain", "azure"}}; // EXTENSION_SECRET_PROVIDERS
 
 static constexpr const char *AUTOLOADABLE_EXTENSIONS[] = {
-<<<<<<< HEAD
-    //    "azure",
-    "autocomplete", "excel", "fts", "httpfs",
-=======
     "azure", "arrow", "aws", "autocomplete", "excel", "fts", "httpfs",
->>>>>>> 431627ef
     // "inet",
     // "icu",
     "json", "parquet", "sqlsmith", "tpcds", "tpch"}; // END_OF_AUTOLOADABLE_EXTENSIONS
