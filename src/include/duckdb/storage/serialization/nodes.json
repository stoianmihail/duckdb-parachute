[
  {
    "class": "LogicalType",
    "includes": [
      "duckdb/common/types.hpp",
      "duckdb/common/extra_type_info.hpp"
    ],
    "members": [
      {
        "id": 100,
        "name": "id",
        "type": "LogicalTypeId",
        "serialize_property": "id_"
      },
      {
        "id": 101,
        "name": "type_info",
        "type": "shared_ptr<ExtraTypeInfo>",
        "serialize_property": "type_info_"
      }
    ],
    "pointer_type": "none",
    "constructor": ["id", "type_info"]
  },
  {
    "class": "CommonTableExpressionInfo",
    "includes": [
      "duckdb/parser/common_table_expression_info.hpp"
    ],
    "members": [
      {
        "id": 100,
        "name": "aliases",
        "type": "vector<string>"
      },
      {
        "id": 101,
        "name": "query",
        "type": "SelectStatement*"
      },
      {
        "id": 102,
        "name": "materialized",
        "type": "CTEMaterialize"
      }
    ]
  },
  {
    "class": "CommonTableExpressionMap",
    "includes": [
      "duckdb/parser/query_node.hpp"
    ],
    "members": [
      {
        "id": 100,
        "name": "map",
        "type": "InsertionOrderPreservingMap<CommonTableExpressionInfo*>"
      }
    ],
    "pointer_type": "none"
  },
  {
    "class": "OrderByNode",
    "includes": [
      "duckdb/parser/result_modifier.hpp"
    ],
    "members": [
      {
        "id": 100,
        "name": "type",
        "type": "OrderType"
      },
      {
        "id": 101,
        "name": "null_order",
        "type": "OrderByNullType"
      },
      {
        "id": 102,
        "name": "expression",
        "type": "ParsedExpression*"
      }
    ],
    "pointer_type": "none",
    "constructor": ["type", "null_order", "expression"]
  },
  {
    "class": "BoundOrderByNode",
    "includes": [
      "duckdb/planner/bound_result_modifier.hpp"
    ],
    "members": [
      {
        "id": 100,
        "name": "type",
        "type": "OrderType"
      },
      {
        "id": 101,
        "name": "null_order",
        "type": "OrderByNullType"
      },
      {
        "id": 102,
        "name": "expression",
        "type": "Expression*"
      }
    ],
    "pointer_type": "none",
    "constructor": ["type", "null_order", "expression"]
  },
  {
    "class": "BoundLimitNode",
    "members": [
      {
        "id": 100,
        "name": "type",
        "type": "LimitNodeType"
      },
      {
        "id": 101,
        "name": "constant_integer",
        "type": "idx_t"
      },
      {
        "id": 102,
        "name": "constant_percentage",
        "type": "double"
      },
      {
        "id": 103,
        "name": "expression",
        "type": "Expression*"
      }
    ],
    "pointer_type": "none",
    "constructor": ["type", "constant_integer", "constant_percentage", "expression"]
  },
  {
    "class": "CaseCheck",
    "includes": [
      "duckdb/parser/expression/case_expression.hpp"
    ],
    "members": [
      {
        "id": 100,
        "name": "when_expr",
        "type": "ParsedExpression*"
      },
      {
        "id": 101,
        "name": "then_expr",
        "type": "ParsedExpression*"
      }
    ],
    "pointer_type": "none"
  },
  {
    "class": "BoundCaseCheck",
    "includes": [
      "duckdb/planner/expression/bound_case_expression.hpp"
    ],
    "members": [
      {
        "id": 100,
        "name": "when_expr",
        "type": "Expression*"
      },
      {
        "id": 101,
        "name": "then_expr",
        "type": "Expression*"
      }
    ],
    "pointer_type": "none"
  },
  {
    "class": "SampleOptions",
      "includes": [
      "duckdb/parser/parsed_data/sample_options.hpp"
    ],
      "members": [
      {
        "id": 100,
        "name": "sample_size",
        "type": "Value"
      },
      {
        "id": 101,
        "name": "is_percentage",
        "type": "bool"
      },
      {
        "id": 102,
        "name": "method",
        "type": "SampleMethod"
      },
      {
        "id": 103,
        "name": "seed",
        "type": "int64_t",
        "serialize_property": "GetSeed()"
      }
    ],
    "constructor": ["seed"]
  },
  {
    "class": "BaseReservoirSampling",
    "includes": [
      "duckdb/execution/reservoir_sample.hpp",
      "duckdb/common/queue.hpp"
    ],
    "members": [
      {
        "id": 100,
        "name": "next_index_to_sample",
        "type": "idx_t"
      },
      {
        "id": 101,
        "name": "min_weight_threshold",
        "type": "double"
      },
      {
        "id": 102,
        "name": "min_weighted_entry_index",
        "type": "idx_t"
      },
      {
        "id": 103,
        "name": "num_entries_to_skip_b4_next_sample",
        "type": "idx_t"
      },
      {
        "id": 104,
        "name": "num_entries_seen_total",
        "type": "idx_t"
      },
      {
        "id": 105,
        "name": "reservoir_weights",
        "type": "std::priority_queue<std::pair<double, idx_t>>"
      }
    ]
  },
  {
<<<<<<< HEAD
=======
    "class": "BlockingSample",
    "class_type": "type",
    "members": [
      {
        "id" : 100,
        "name" : "base_reservoir_sample",
        "type" : "unique_ptr<BaseReservoirSampling>"
      },
      {
        "id" : 101,
        "name": "type",
        "type": "SampleType"
      },
      {
        "id": 102,
        "name": "destroyed",
        "type": "bool"
      }
    ]
  },
  {
    "class": "ReservoirSample",
    "base": "BlockingSample",
    "enum": "RESERVOIR_SAMPLE",
    "includes": [],
    "members": [
      {
        "id": 200,
        "name": "sample_count",
        "type": "idx_t"
      },
      {
        "id": 201,
        "name": "reservoir_chunk",
        "type": "unique_ptr<ReservoirChunk>"
      }
    ],
    "constructor": ["sample_count", "reservoir_chunk"]
  },
  {
    "class": "ReservoirSamplePercentage",
    "base": "BlockingSample",
    "enum": "RESERVOIR_PERCENTAGE_SAMPLE",
    "includes": [],
    "members": [
      {
        "id": 200,
        "name": "sample_percentage",
        "type": "double"
      },
      {
        "id": 201,
        "name": "reservoir_sample_size",
        "type": "idx_t"
      }
    ],
    "constructor": ["sample_percentage"]
  },
  {
>>>>>>> 8358d81c
    "class": "PivotColumn",
    "includes": [
      "duckdb/parser/tableref/pivotref.hpp"
    ],
    "members": [
      {
        "id": 100,
        "name": "pivot_expressions",
        "type": "vector<ParsedExpression*>"
      },
      {
        "id": 101,
        "name": "unpivot_names",
        "type": "vector<string>"
      },
      {
        "id": 102,
        "name": "entries",
        "type": "vector<PivotColumnEntry>"
      },
      {
        "id": 103,
        "name": "pivot_enum",
        "type": "string"
      }
    ],
    "pointer_type": "none"
  },
  {
    "class": "PivotColumnEntry",
    "members": [
      {
        "id": 100,
        "name": "values",
        "type": "vector<Value>"
      },
      {
        "id": 101,
        "name": "star_expr",
        "type": "ParsedExpression*",
        "property": "expr"
      },
      {
        "id": 102,
        "name": "alias",
        "type": "string"
      }
    ],
    "pointer_type": "none"
  },
  {
    "class": "BoundPivotInfo",
    "includes": [
      "duckdb/planner/tableref/bound_pivotref.hpp"
    ],
    "members": [
      {
        "id": 100,
        "name": "group_count",
        "type": "idx_t"
      },
      {
        "id": 101,
        "name": "types",
        "type": "vector<LogicalType>"
      },
      {
        "id": 102,
        "name": "pivot_values",
        "type": "vector<string>"
      },
      {
        "id": 103,
        "name": "aggregates",
        "type": "vector<Expression*>"
      }
    ],
    "pointer_type": "none"
  },
  {
    "class": "ColumnDefinition",
    "includes": [
      "duckdb/parser/column_definition.hpp"
    ],
    "members": [
      {
        "id": 100,
        "name": "name",
        "type": "string"
      },
      {
        "id": 101,
        "name": "type",
        "type": "LogicalType"
      },
      {
        "id": 102,
        "name": "expression",
        "type": "ParsedExpression*"
      },
      {
        "id": 103,
        "name": "category",
        "type": "TableColumnType"
      },
      {
        "id": 104,
        "name": "compression_type",
        "type": "duckdb::CompressionType"
      },
      {
        "id": 105,
        "name": "comment",
        "type": "Value",
        "default": "Value()"
      },
      {
        "id": 106,
        "name": "tags",
        "type": "unordered_map<string, string>",
        "default": "unordered_map<string, string>()"
      }
    ],
    "constructor": ["name", "type", "expression", "category"],
    "pointer_type": "none"
  },
  {
    "class": "ColumnList",
    "includes": [
      "duckdb/parser/column_list.hpp"
    ],
    "members": [
      {
        "id": 100,
        "name": "columns",
        "type": "vector<ColumnDefinition>"
      }
    ],
    "constructor": ["columns"],
    "pointer_type": "none"
  },
  {
    "class": "ColumnBinding",
    "includes": [
      "duckdb/planner/column_binding.hpp"
    ],
    "members": [
      {
        "id": 100,
        "name": "table_index",
        "type": "idx_t"
      },
      {
        "id": 101,
        "name": "column_index",
        "type": "idx_t"
      }
    ],
    "pointer_type": "none"
  },
  {
    "class": "BoundParameterData",
    "includes": [
      "duckdb/planner/expression/bound_parameter_data.hpp"
    ],
    "members": [
      {
        "id": 100,
        "name": "value",
        "type": "Value"
      },
      {
        "id": 101,
        "name": "return_type",
        "type": "LogicalType"
      }
    ],
    "constructor": ["value"],
    "pointer_type": "shared_ptr"
  },
  {
    "class": "JoinCondition",
    "includes": [
      "duckdb/planner/joinside.hpp"
    ],
    "members": [
      {
        "id": 100,
        "name": "left",
        "type": "Expression*"
      },
      {
        "id": 101,
        "name": "right",
        "type": "Expression*"
      },
      {
        "id": 102,
        "name": "comparison",
        "type": "ExpressionType"
      }
    ],
    "pointer_type": "none"
  },
  {
    "class": "VacuumOptions",
    "includes": [
      "duckdb/parser/parsed_data/vacuum_info.hpp"
    ],
    "members": [
      {
        "id": 100,
        "name": "vacuum",
        "type": "bool"
      },
      {
        "id": 101,
        "name": "analyze",
        "type": "bool"
      }
    ],
    "pointer_type": "none"
  },
  {
    "class": "TableFilterSet",
    "includes": [
      "duckdb/planner/table_filter.hpp"
    ],
    "members": [
      {
        "id": 100,
        "name": "filters",
        "type": "unordered_map<idx_t, TableFilter*>"
      }
    ],
    "pointer_type": "none"
  },
  {
    "class": "MultiFileReaderOptions",
    "includes": [
      "duckdb/common/multi_file_reader_options.hpp"
    ],
    "members": [
      {
        "id": 100,
        "name": "filename",
        "type": "bool"
      },
      {
        "id": 101,
        "name": "hive_partitioning",
        "type": "bool"
      },
      {
        "id": 102,
        "name": "auto_detect_hive_partitioning",
        "type": "bool"
      },
      {
        "id": 103,
        "name": "union_by_name",
        "type": "bool"
      },
      {
        "id": 104,
        "name": "hive_types_autocast",
        "type": "bool"
      },
      {
        "id": 105,
        "name": "hive_types_schema",
        "type": "case_insensitive_map_t<LogicalType>"
      },
      {
        "id": 106,
        "name": "filename_column",
        "type": "string",
        "default": "MultiFileReaderOptions::DEFAULT_FILENAME_COLUMN"
      }
    ],
    "pointer_type": "none"
  },
  {
    "class": "MultiFileReaderBindData",
    "includes": [
      "duckdb/common/multi_file_reader.hpp"
    ],
    "members": [
      {
        "id": 100,
        "name": "filename_idx",
        "type": "idx_t"
      },
      {
        "id": 101,
        "name": "hive_partitioning_indexes",
        "type": "vector<HivePartitioningIndex>"
      }
    ],
    "pointer_type": "none"
  },
  {
    "class": "HivePartitioningIndex",
    "members": [
      {
        "id": 100,
        "name": "value",
        "type": "string"
      },
      {
        "id": 101,
        "name": "index",
        "type": "idx_t"
      }
    ],
    "pointer_type": "none",
    "constructor": ["value", "index"]
  },
  {
    "class": "CSVOption<T>",
    "includes": [
      "duckdb/execution/operator/csv_scanner/csv_option.hpp"
    ],
    "members": [
      {
        "id": 100,
        "name": "set_by_user",
        "type": "bool"
      },
      {
        "id": 101,
        "name": "value",
        "type": "T"
      }
    ],
    "pointer_type": "none"
  },
  {
    "class": "CSVReaderOptions",
    "includes": [
      "duckdb/execution/operator/csv_scanner/csv_reader_options.hpp"
    ],
    "members": [
      {"id": 100,
        "name": "ignore_errors",
        "type": "bool",
        "default": "false"
      },
      {"id": 101,
        "name": "buffer_sample_size",
        "type": "idx_t"
      },
      {"id": 102,
        "name": "null_str",
        "type": "vector<string>"
      },
      {"id": 103,
        "name": "compression",
        "type": "FileCompressionType"
      },
      {"id": 104,
        "name": "allow_quoted_nulls",
        "type": "bool"
      },
      {"id": 105,
        "name": "maximum_line_size",
        "type": "idx_t"
      },
      {"id": 106,
        "name": "normalize_names",
        "type": "bool"
      },
      {"id": 107,
        "name": "force_not_null",
        "type": "vector<bool>"
      },
      {"id": 108,
        "name": "all_varchar",
        "type": "bool"
      },
      {"id": 109,
        "name": "sample_size_chunks",
        "type": "idx_t"
      },
      {"id": 110,
        "name": "auto_detect",
        "type": "bool"
      },
      {"id": 111,
        "name": "file_path",
        "type": "string"
      },
      {"id": 112,
        "name": "decimal_separator",
        "type": "string"
      },
      {"id": 113,
        "name": "null_padding",
        "type": "bool"
      },
      {"id": 114,
        "name": "buffer_size",
        "type": "idx_t"
      },
      {"id": 115,
        "name": "file_options",
        "type": "MultiFileReaderOptions"
      },
      {"id": 116,
        "name": "force_quote",
        "type": "vector<bool>"
      },
      {"id": 117,
        "name": "rejects_table_name",
        "type": "string",
        "default": "\"reject_errors\""
      },
      {"id": 118,
        "name": "rejects_limit",
        "type": "idx_t"
      },
      {"id": 119,
        "name": "rejects_recovery_columns",
        "type": "vector<string>",
        "deleted": true
      },
      {"id": 120,
        "name": "rejects_recovery_column_ids",
        "type": "vector<idx_t>",
        "deleted": true
      },
      {"id": 121,
        "name": "delimiter",
        "property": "dialect_options.state_machine_options.delimiter",
        "type": "CSVOption<char>",
        "serialize_property": "GetSingleByteDelimiter()"
      },
      {"id": 122,
        "name": "quote",
        "property": "dialect_options.state_machine_options.quote",
        "type": "CSVOption<char>"
      },
      {"id": 123,
        "name": "escape",
        "property": "dialect_options.state_machine_options.escape",
        "type": "CSVOption<char>"
      },
      {"id": 124,
        "name": "header",
        "property": "dialect_options.header",
        "type": "CSVOption<bool>"
      },
      {"id": 125,
        "name": "num_cols",
        "property": "dialect_options.num_cols",
        "type": "idx_t"
      },
      {"id": 126,
        "name": "new_line",
        "property": "dialect_options.state_machine_options.new_line",
        "type": "CSVOption<NewLineIdentifier>"
      },
      {"id": 127,
        "name": "skip_rows",
        "property": "dialect_options.skip_rows",
        "type": "CSVOption<idx_t>"
      },
      {"id": 128,
        "name": "date_format",
        "property": "dialect_options.date_format",
        "type": "map<LogicalTypeId, CSVOption<StrpTimeFormat>>"
      },
      {"id": 129,
        "name": "sniffer_user_mismatch_error",
        "type": "string"
      },
      {"id": 130,
        "name": "parallel",
        "type": "bool"
      },
      {"id": 131,
        "name": "was_type_manually_set",
        "type": "vector<bool>"
      },
      {"id": 132,
        "name": "rejects_scan_name",
        "type": "CSVOption<string>",
        "default": "{\"reject_scans\"}"
      },
      {"id": 133,
        "name": "name_list",
        "type": "vector<string>"
      },
      {"id": 134,
        "name": "sql_type_list",
        "type": "vector<LogicalType>"
      },
      {"id": 135,
        "name": "sql_types_per_column",
        "type": "case_insensitive_map_t<idx_t>"
      },
      {"id": 136,
        "name": "columns_set",
        "type": "bool",
        "default": "false"
      },
      {"id": 137,
        "name": "comment",
        "property": "dialect_options.state_machine_options.comment",
        "type": "CSVOption<char>",
        "default": "CSVOption<char>('\\0')"
      },
      {"id": 138,
        "name": "rows_until_header",
        "property": "dialect_options.rows_until_header",
        "type": "idx_t"
      },
      {"id": 139,
        "name": "encoding",
        "type": "string"
      },
      {"id": 140,
        "name": "rfc_4180",
        "property": "dialect_options.state_machine_options.rfc_4180",
        "type": "CSVOption<bool>"
      },
      {"id": 141,
        "name": "multi_byte_delimiter",
        "type": "CSVOption<string>",
        "serialize_property": "GetMultiByteDelimiter()"
      }
    ],
    "constructor": ["delimiter", "multi_byte_delimiter"],
    "pointer_type": "none"
  },
  {
    "class": "StrpTimeFormat",
    "includes": [
      "duckdb/function/scalar/strftime_format.hpp"
    ],
    "members": [
      {
        "id": 100,
        "name": "format_specifier",
        "type": "string"
      }
    ],
    "constructor": ["format_specifier&"],
    "pointer_type": "none"
  },
  {
    "class": "ReadCSVData",
    "includes": [
      "duckdb/function/table/read_csv.hpp"
    ],
    "members": [
      {
        "id": 100,
        "name": "files",
        "type": "vector<string>"
      },
      {
        "id": 101,
        "name": "csv_types",
        "type": "vector<LogicalType>"
      },
      {
        "id": 102,
        "name": "csv_names",
        "type": "vector<string>"
      },
      {
        "id": 103,
        "name": "return_types",
        "type": "vector<LogicalType>"
      },
      {
        "id": 104,
        "name": "return_names",
        "type": "vector<string>"
      },
      {
        "id": 105,
        "name": "filename_col_idx",
        "type": "idx_t"
      },
      {
        "id": 106,
        "name": "options",
        "type": "CSVReaderOptions"
      },
      {
        "id": 107,
        "name": "reader_bind",
        "type": "MultiFileReaderBindData"
      },
      {
        "id": 108,
        "name": "column_info",
        "type": "vector<ColumnInfo>"
      }
    ]
  },
  {
    "class": "ColumnInfo",
    "members": [
      {
        "id": 100,
        "name": "names",
        "type": "vector<string>"
      },
      {
        "id": 101,
        "name": "types",
        "type": "vector<LogicalType>"
      }
    ],
    "pointer_type": "none"
  },
  {
    "class": "interval_t",
    "includes": [
      "duckdb/common/types/interval.hpp"
    ],
    "members": [
      {
        "id": 1,
        "name": "months",
        "type": "int32_t"
      },
      {
        "id": 2,
        "name": "days",
        "type": "int32_t"
      },
      {
        "id": 3,
        "name": "micros",
        "type": "int64_t"
      }
    ],
    "pointer_type": "none"
  },
  {
    "class": "QualifiedColumnName",
    "includes": [
      "duckdb/parser/qualified_name.hpp"
    ],
    "members": [
      {
        "id": 100,
        "name": "catalog",
        "type": "string"
      },
      {
        "id": 101,
        "name": "schema",
        "type": "string"
      },
      {
        "id": 102,
        "name": "table",
        "type": "string"
      },
      {
        "id": 103,
        "name": "column",
        "type": "string"
      }
    ],
    "pointer_type": "none"
  },
  {
    "class": "ExportedTableInfo",
    "includes": [
      "duckdb/parser/parsed_data/exported_table_data.hpp"
    ],
    "members": [
      {
        "id": 1,
        "name": "table_data",
        "type": "ExportedTableData"
      }
    ],
    "constructor": ["$ClientContext", "table_data"],
    "pointer_type": "none"
  },
  {
    "class": "ExportedTableData",
    "includes": [
      "duckdb/parser/parsed_data/exported_table_data.hpp"
    ],
    "members": [
      {
        "id": 1,
        "name": "table_name",
        "type": "string"
      },
      {
        "id": 2,
        "name": "schema_name",
        "type": "string"
      },
      {
        "id": 3,
        "name": "database_name",
        "type": "string"
      },
      {
        "id": 4,
        "name": "file_path",
        "type": "string"
      },
      {
        "id": 5,
        "name": "not_null_columns",
        "type": "vector<string>"
      }
    ],
    "pointer_type": "none"
  },
  {
    "class": "ColumnIndex",
    "includes": [
      "duckdb/common/column_index.hpp"
    ],
    "members": [
      {
        "id": 1,
        "name": "index",
        "type": "idx_t"
      },
      {
        "id": 2,
        "name": "child_indexes",
        "type": "vector<ColumnIndex>"
      }
    ],
    "pointer_type": "none"
  }
]<|MERGE_RESOLUTION|>--- conflicted
+++ resolved
@@ -244,8 +244,6 @@
     ]
   },
   {
-<<<<<<< HEAD
-=======
     "class": "BlockingSample",
     "class_type": "type",
     "members": [
@@ -305,7 +303,6 @@
     "constructor": ["sample_percentage"]
   },
   {
->>>>>>> 8358d81c
     "class": "PivotColumn",
     "includes": [
       "duckdb/parser/tableref/pivotref.hpp"
