--- conflicted
+++ resolved
@@ -24,20 +24,13 @@
 	}
 };
 
-<<<<<<< HEAD
-typedef unique_ptr<Catalog> (*attach_function_t)(AttachedDatabase &db, const string &name, AttachInfo &info,
-                                                 AccessMode access_mode);
-typedef unique_ptr<TransactionManager> (*create_transaction_manager_t)(AttachedDatabase &db, Catalog &catalog);
-typedef unique_ptr<TableFunctionRef> (*create_database_t)(ClientContext &context, const string &database_name,
-                                                          const string &source_path, StorageExtensionInfo *info);
-typedef unique_ptr<TableFunctionRef> (*drop_database_t)(ClientContext &context, const string &database_name,
-                                                        StorageExtensionInfo *info);
-=======
 typedef unique_ptr<Catalog> (*attach_function_t)(StorageExtensionInfo *storage_info, AttachedDatabase &db,
                                                  const string &name, AttachInfo &info, AccessMode access_mode);
 typedef unique_ptr<TransactionManager> (*create_transaction_manager_t)(StorageExtensionInfo *storage_info,
                                                                        AttachedDatabase &db, Catalog &catalog);
->>>>>>> c0907528
+typedef unique_ptr<TableFunctionRef> (*create_database_t)(StorageExtensionInfo *info, ClientContext &context, const string &database_name,
+                                                          const string &source_path);
+typedef unique_ptr<TableFunctionRef> (*drop_database_t)(StorageExtensionInfo *storage_info, ClientContext &context, const string &database_name);
 
 class StorageExtension {
 public:
