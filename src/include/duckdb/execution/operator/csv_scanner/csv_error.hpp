--- conflicted
+++ resolved
@@ -59,17 +59,12 @@
 	                          idx_t column_idx, string &csv_row, LinesPerBoundary error_info, idx_t row_byte_position,
 	                          optional_idx byte_position, LogicalTypeId type, const string &current_path);
 	//! Produces error for when the line size exceeds the maximum line size option
-<<<<<<< HEAD
 	static CSVError LineSizeError(const CSVReaderOptions &options, LinesPerBoundary error_info, string &csv_row,
 	                              idx_t byte_position, const string &current_path);
-=======
-	static CSVError LineSizeError(const CSVReaderOptions &options, idx_t actual_size, LinesPerBoundary error_info,
-	                              string &csv_row, idx_t byte_position, const string &current_path);
 	//! Produces error for when the state machine reaches an invalid state
 	static CSVError InvalidState(const CSVReaderOptions &options, idx_t current_column, LinesPerBoundary error_info,
 	                             string &csv_row, idx_t row_byte_position, optional_idx byte_position,
 	                             const string &current_path);
->>>>>>> 52032a5b
 	//! Produces an error message for a dialect sniffing error.
 	static CSVError SniffingError(const CSVReaderOptions &options, const string &search_space);
 	//! Produces an error message for a header sniffing error.
