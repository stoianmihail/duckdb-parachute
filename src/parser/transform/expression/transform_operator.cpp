#include "duckdb/parser/expression/case_expression.hpp"
#include "duckdb/parser/expression/cast_expression.hpp"
#include "duckdb/parser/expression/comparison_expression.hpp"
#include "duckdb/parser/expression/conjunction_expression.hpp"
#include "duckdb/parser/expression/constant_expression.hpp"
#include "duckdb/parser/expression/function_expression.hpp"
#include "duckdb/parser/expression/operator_expression.hpp"
#include "duckdb/parser/transformer.hpp"

namespace duckdb {

ExpressionType Transformer::OperatorToExpressionType(const string &op) {
	if (op == "=" || op == "==") {
		return ExpressionType::COMPARE_EQUAL;
	} else if (op == "!=" || op == "<>") {
		return ExpressionType::COMPARE_NOTEQUAL;
	} else if (op == "<") {
		return ExpressionType::COMPARE_LESSTHAN;
	} else if (op == ">") {
		return ExpressionType::COMPARE_GREATERTHAN;
	} else if (op == "<=") {
		return ExpressionType::COMPARE_LESSTHANOREQUALTO;
	} else if (op == ">=") {
		return ExpressionType::COMPARE_GREATERTHANOREQUALTO;
	}
	return ExpressionType::INVALID;
}

unique_ptr<ParsedExpression> Transformer::TransformUnaryOperator(const string &op, unique_ptr<ParsedExpression> child) {
	const auto schema = DEFAULT_SCHEMA;

	vector<unique_ptr<ParsedExpression>> children;
	children.push_back(move(child));

	// built-in operator function
	auto result = make_unique<FunctionExpression>(schema, op, children);
	result->is_operator = true;
	return move(result);
}

unique_ptr<ParsedExpression> Transformer::TransformBinaryOperator(const string &op, unique_ptr<ParsedExpression> left,
                                                                  unique_ptr<ParsedExpression> right) {
	const auto schema = DEFAULT_SCHEMA;

	vector<unique_ptr<ParsedExpression>> children;
	children.push_back(move(left));
	children.push_back(move(right));

	if (op == "~" || op == "!~") {
		// rewrite 'asdf' SIMILAR TO '.*sd.*' into regexp_full_match('asdf', '.*sd.*')
		bool invert_similar = op == "!~";

		auto result = make_unique<FunctionExpression>(schema, "regexp_full_match", children);
		if (invert_similar) {
			return make_unique<OperatorExpression>(ExpressionType::OPERATOR_NOT, move(result));
		} else {
			return move(result);
		}
	} else {
		auto target_type = OperatorToExpressionType(op);
		if (target_type != ExpressionType::INVALID) {
			// built-in comparison operator
			return make_unique<ComparisonExpression>(target_type, move(children[0]), move(children[1]));
		}
		// not a special operator: convert to a function expression
		auto result = make_unique<FunctionExpression>(schema, op, children);
		result->is_operator = true;
		return move(result);
	}
}

unique_ptr<ParsedExpression> Transformer::TransformAExpr(duckdb_libpgquery::PGAExpr *root) {
	if (!root) {
		return nullptr;
	}
	auto name = string((reinterpret_cast<duckdb_libpgquery::PGValue *>(root->name->head->data.ptr_value))->val.str);

	switch (root->kind) {
	case duckdb_libpgquery::PG_AEXPR_IN: {
		auto left_expr = TransformExpression(root->lexpr);
		ExpressionType operator_type;
		// this looks very odd, but seems to be the way to find out its NOT IN
		if (name == "<>") {
			// NOT IN
			operator_type = ExpressionType::COMPARE_NOT_IN;
		} else {
			// IN
			operator_type = ExpressionType::COMPARE_IN;
		}
		auto result = make_unique<OperatorExpression>(operator_type, move(left_expr));
		TransformExpressionList((duckdb_libpgquery::PGList *)root->rexpr, result->children);
		return move(result);
	}
	// rewrite NULLIF(a, b) into CASE WHEN a=b THEN NULL ELSE a END
<<<<<<< HEAD
	case PG_AEXPR_NULLIF: {
		vector<unique_ptr<ParsedExpression>> children;
		children.push_back(TransformExpression(root->lexpr));
		children.push_back(TransformExpression(root->rexpr));
		return make_unique<FunctionExpression>("nullif", children);
	}
	// rewrite (NOT) X BETWEEN A AND B into (NOT) AND(GREATERTHANOREQUALTO(X,
	// A), LESSTHANOREQUALTO(X, B))
	case PG_AEXPR_BETWEEN:
	case PG_AEXPR_NOT_BETWEEN: {
		auto between_args = reinterpret_cast<PGList *>(root->rexpr);
=======
	case duckdb_libpgquery::PG_AEXPR_NULLIF: {
		auto case_expr = make_unique<CaseExpression>();
		auto value = TransformExpression(root->lexpr);
		// the check (A = B)
		case_expr->check = make_unique<ComparisonExpression>(ExpressionType::COMPARE_EQUAL, value->Copy(),
		                                                     TransformExpression(root->rexpr));
		// if A = B, then constant NULL
		case_expr->result_if_true = make_unique<ConstantExpression>(Value(LogicalType::SQLNULL));
		// else A
		case_expr->result_if_false = move(value);
		return move(case_expr);
	}
	// rewrite (NOT) X BETWEEN A AND B into (NOT) AND(GREATERTHANOREQUALTO(X,
	// A), LESSTHANOREQUALTO(X, B))
	case duckdb_libpgquery::PG_AEXPR_BETWEEN:
	case duckdb_libpgquery::PG_AEXPR_NOT_BETWEEN: {
		auto between_args = reinterpret_cast<duckdb_libpgquery::PGList *>(root->rexpr);

>>>>>>> 78eab237
		if (between_args->length != 2 || !between_args->head->data.ptr_value || !between_args->tail->data.ptr_value) {
			throw Exception("(NOT) BETWEEN needs two args");
		}

		auto between_left =
		    TransformExpression(reinterpret_cast<duckdb_libpgquery::PGNode *>(between_args->head->data.ptr_value));
		auto between_right =
		    TransformExpression(reinterpret_cast<duckdb_libpgquery::PGNode *>(between_args->tail->data.ptr_value));

		auto compare_left = make_unique<ComparisonExpression>(ExpressionType::COMPARE_GREATERTHANOREQUALTO,
		                                                      TransformExpression(root->lexpr), move(between_left));
		auto compare_right = make_unique<ComparisonExpression>(ExpressionType::COMPARE_LESSTHANOREQUALTO,
		                                                       TransformExpression(root->lexpr), move(between_right));
		auto compare_between = make_unique<ConjunctionExpression>(ExpressionType::CONJUNCTION_AND, move(compare_left),
		                                                          move(compare_right));
		if (root->kind == duckdb_libpgquery::PG_AEXPR_BETWEEN) {
			return move(compare_between);
		} else {
			return make_unique<OperatorExpression>(ExpressionType::OPERATOR_NOT, move(compare_between));
		}
	}
	// rewrite SIMILAR TO into regexp_full_match('asdf', '.*sd.*')
	case duckdb_libpgquery::PG_AEXPR_SIMILAR: {
		auto left_expr = TransformExpression(root->lexpr);
		auto right_expr = TransformExpression(root->rexpr);

		vector<unique_ptr<ParsedExpression>> children;
		children.push_back(move(left_expr));

		auto &similar_func = reinterpret_cast<FunctionExpression &>(*right_expr);
		D_ASSERT(similar_func.function_name == "similar_escape");
		D_ASSERT(similar_func.children.size() == 2);
		if (similar_func.children[1]->type != ExpressionType::VALUE_CONSTANT) {
			throw NotImplementedException("Custom escape in SIMILAR TO");
		}
		auto &constant = (ConstantExpression &)*similar_func.children[1];
		if (!constant.value.is_null) {
			throw NotImplementedException("Custom escape in SIMILAR TO");
		}
		// take the child of the similar_func
		children.push_back(move(similar_func.children[0]));

		// this looks very odd, but seems to be the way to find out its NOT IN
		bool invert_similar = false;
		if (name == "!~") {
			// NOT SIMILAR TO
			invert_similar = true;
		}
		const auto schema = DEFAULT_SCHEMA;
		const auto regex_function = "regexp_full_match";
		auto result = make_unique<FunctionExpression>(schema, regex_function, children);

		if (invert_similar) {
			return make_unique<OperatorExpression>(ExpressionType::OPERATOR_NOT, move(result));
		} else {
			return move(result);
		}
	}
	case duckdb_libpgquery::PG_AEXPR_NOT_DISTINCT: {
		auto left_expr = TransformExpression(root->lexpr);
		auto right_expr = TransformExpression(root->rexpr);
		return make_unique<ComparisonExpression>(ExpressionType::COMPARE_NOT_DISTINCT_FROM, move(left_expr),
		                                         move(right_expr));
	}
	case duckdb_libpgquery::PG_AEXPR_DISTINCT: {
		auto left_expr = TransformExpression(root->lexpr);
		auto right_expr = TransformExpression(root->rexpr);
		return make_unique<ComparisonExpression>(ExpressionType::COMPARE_DISTINCT_FROM, move(left_expr),
		                                         move(right_expr));
	}

	default:
		break;
	}
	auto left_expr = TransformExpression(root->lexpr);
	auto right_expr = TransformExpression(root->rexpr);

	if (!left_expr) {
		// prefix operator
		return TransformUnaryOperator(name, move(right_expr));
	} else if (!right_expr) {
		// postfix operator, only ! is currently supported
		return TransformUnaryOperator(name + "__postfix", move(left_expr));
	} else {
		return TransformBinaryOperator(name, move(left_expr), move(right_expr));
	}
}

} // namespace duckdb<|MERGE_RESOLUTION|>--- conflicted
+++ resolved
@@ -92,8 +92,7 @@
 		return move(result);
 	}
 	// rewrite NULLIF(a, b) into CASE WHEN a=b THEN NULL ELSE a END
-<<<<<<< HEAD
-	case PG_AEXPR_NULLIF: {
+	case duckdb_libpgquery::PG_AEXPR_NULLIF: {
 		vector<unique_ptr<ParsedExpression>> children;
 		children.push_back(TransformExpression(root->lexpr));
 		children.push_back(TransformExpression(root->rexpr));
@@ -101,29 +100,9 @@
 	}
 	// rewrite (NOT) X BETWEEN A AND B into (NOT) AND(GREATERTHANOREQUALTO(X,
 	// A), LESSTHANOREQUALTO(X, B))
-	case PG_AEXPR_BETWEEN:
-	case PG_AEXPR_NOT_BETWEEN: {
-		auto between_args = reinterpret_cast<PGList *>(root->rexpr);
-=======
-	case duckdb_libpgquery::PG_AEXPR_NULLIF: {
-		auto case_expr = make_unique<CaseExpression>();
-		auto value = TransformExpression(root->lexpr);
-		// the check (A = B)
-		case_expr->check = make_unique<ComparisonExpression>(ExpressionType::COMPARE_EQUAL, value->Copy(),
-		                                                     TransformExpression(root->rexpr));
-		// if A = B, then constant NULL
-		case_expr->result_if_true = make_unique<ConstantExpression>(Value(LogicalType::SQLNULL));
-		// else A
-		case_expr->result_if_false = move(value);
-		return move(case_expr);
-	}
-	// rewrite (NOT) X BETWEEN A AND B into (NOT) AND(GREATERTHANOREQUALTO(X,
-	// A), LESSTHANOREQUALTO(X, B))
 	case duckdb_libpgquery::PG_AEXPR_BETWEEN:
 	case duckdb_libpgquery::PG_AEXPR_NOT_BETWEEN: {
 		auto between_args = reinterpret_cast<duckdb_libpgquery::PGList *>(root->rexpr);
-
->>>>>>> 78eab237
 		if (between_args->length != 2 || !between_args->head->data.ptr_value || !between_args->tail->data.ptr_value) {
 			throw Exception("(NOT) BETWEEN needs two args");
 		}
