--- conflicted
+++ resolved
@@ -4,10 +4,7 @@
 #include "duckdb/parser/statement/list.hpp"
 #include "duckdb/parser/tableref/emptytableref.hpp"
 #include "duckdb/parser/query_node/select_node.hpp"
-<<<<<<< HEAD
-=======
 #include "duckdb/parser/parser_options.hpp"
->>>>>>> da69aeaa
 
 namespace duckdb {
 
@@ -31,14 +28,6 @@
 
 Transformer::Transformer(Transformer &parent)
     : parent(&parent), options(parent.options), stack_depth(DConstants::INVALID_INDEX) {
-}
-
-Transformer::~Transformer() {
-}
-
-void Transformer::Clear() {
-	SetParamCount(0);
-	pivot_entries.clear();
 }
 
 Transformer::~Transformer() {
@@ -53,13 +42,8 @@
 	InitializeStackCheck();
 	for (auto entry = tree->head; entry != nullptr; entry = entry->next) {
 		Clear();
-<<<<<<< HEAD
-		auto n = (duckdb_libpgquery::PGNode *)entry->data.ptr_value;
-		auto stmt = TransformStatement(n);
-=======
 		auto n = PGPointerCast<duckdb_libpgquery::PGNode>(entry->data.ptr_value);
 		auto stmt = TransformStatement(*n);
->>>>>>> da69aeaa
 		D_ASSERT(stmt);
 		if (HasPivotEntries()) {
 			stmt = CreatePivotStatement(std::move(stmt));
