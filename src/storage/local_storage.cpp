--- conflicted
+++ resolved
@@ -129,13 +129,8 @@
 			for (auto &expr : art.unbound_expressions) {
 				unbound_expressions.push_back(expr->Copy());
 			}
-<<<<<<< HEAD
-			indexes.AddIndex(make_unique<ART>(art.column_ids, art.table_io_manager, std::move(unbound_expressions),
+			indexes.AddIndex(make_uniq<ART>(art.column_ids, art.table_io_manager, std::move(unbound_expressions),
 			                                  art.constraint_type, art.db));
-=======
-			indexes.AddIndex(make_uniq<ART>(art.column_ids, art.table_io_manager, std::move(unbound_expressions),
-			                                art.constraint_type, art.db, true));
->>>>>>> d84e329b
 		}
 		return false;
 	});
