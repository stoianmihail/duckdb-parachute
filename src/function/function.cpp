--- conflicted
+++ resolved
@@ -76,12 +76,8 @@
                                        FunctionStability stability, LogicalType varargs_p,
                                        FunctionNullHandling null_handling, FunctionErrors errors)
     : SimpleFunction(std::move(name_p), std::move(arguments_p), std::move(varargs_p)),
-<<<<<<< HEAD
-      return_type(std::move(return_type_p)), stability(stability), null_handling(null_handling), errors(errors) {
-=======
-      return_type(std::move(return_type_p)), stability(stability), null_handling(null_handling),
+      return_type(std::move(return_type_p)), stability(stability), null_handling(null_handling), errors(errors),
       collation_handling(FunctionCollationHandling::PROPAGATE_COLLATIONS) {
->>>>>>> 2301d9f0
 }
 
 BaseScalarFunction::~BaseScalarFunction() {
