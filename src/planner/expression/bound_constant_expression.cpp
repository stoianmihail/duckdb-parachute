#include "duckdb/planner/expression/bound_constant_expression.hpp"
#include "duckdb/common/field_writer.hpp"
#include "duckdb/common/types/hash.hpp"
#include "duckdb/common/value_operations/value_operations.hpp"

namespace duckdb {

BoundConstantExpression::BoundConstantExpression(Value value_p)
    : Expression(ExpressionType::VALUE_CONSTANT, ExpressionClass::BOUND_CONSTANT, value_p.type()),
      value(std::move(value_p)) {
}

string BoundConstantExpression::ToString() const {
	return value.ToSQLString();
}

bool BoundConstantExpression::Equals(const BaseExpression &other_p) const {
	if (!Expression::Equals(other_p)) {
		return false;
	}
<<<<<<< HEAD
	auto &other = other_p->Cast<BoundConstantExpression>();
=======
	auto &other = other_p.Cast<BoundConstantExpression>();
>>>>>>> da69aeaa
	return value.type() == other.value.type() && !ValueOperations::DistinctFrom(value, other.value);
}

hash_t BoundConstantExpression::Hash() const {
	hash_t result = Expression::Hash();
	return CombineHash(value.Hash(), result);
}

unique_ptr<Expression> BoundConstantExpression::Copy() {
	auto copy = make_uniq<BoundConstantExpression>(value);
	copy->CopyProperties(*this);
	return std::move(copy);
}

void BoundConstantExpression::Serialize(FieldWriter &writer) const {
	value.Serialize(writer.GetSerializer());
}

unique_ptr<Expression> BoundConstantExpression::Deserialize(ExpressionDeserializationState &state,
                                                            FieldReader &reader) {
	auto value = Value::Deserialize(reader.GetSource());
	return make_uniq<BoundConstantExpression>(value);
}

} // namespace duckdb<|MERGE_RESOLUTION|>--- conflicted
+++ resolved
@@ -18,11 +18,7 @@
 	if (!Expression::Equals(other_p)) {
 		return false;
 	}
-<<<<<<< HEAD
-	auto &other = other_p->Cast<BoundConstantExpression>();
-=======
 	auto &other = other_p.Cast<BoundConstantExpression>();
->>>>>>> da69aeaa
 	return value.type() == other.value.type() && !ValueOperations::DistinctFrom(value, other.value);
 }
 
