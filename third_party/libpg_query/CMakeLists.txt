--- conflicted
+++ resolved
@@ -4,12 +4,6 @@
 cmake_policy(SET CMP0063 NEW)
 set(CMAKE_CXX_VISIBILITY_PRESET hidden)
 
-<<<<<<< HEAD
-# this code imitates the Makefile in /third_party/libpg_query/
-include_directories(${CMAKE_CURRENT_SOURCE_DIR}/include)
-
-=======
->>>>>>> 9007b5d2
 add_library(pg_query STATIC
             postgres_parser.cpp
             pg_functions.cpp
