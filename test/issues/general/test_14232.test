# name: test/issues/general/test_14232.test
# description: Issue 14232 - Incorrect results for IN clause
# group: [general]

statement ok
CREATE TABLE t1 (t1a TEXT, t1b SMALLINT, t1c INTEGER, t1d BIGINT,
	t1e REAL, t1f DOUBLE PRECISION, t1g NUMERIC(10, 2), t1h TIMESTAMP, t1i DATE)

statement ok
INSERT INTO t1 (t1a, t1b, t1c, t1d, t1e, t1f, t1g, t1h, t1i) VALUES
('t1a', 6, 8, 10, 15.0, 20, 20.00, '2014-04-04 01:00:00', '2014-04-04'),
('t1b', 8, 16, 19, 17.0, 25, 26.00, '2014-05-04 01:01:00', '2014-05-04'),
('t1a', 16, 12, 21, 15.0, 20, 20.00, '2014-06-04 01:02:00.001', '2014-06-04'),
('t1a', 16, 12, 10, 15.0, 20, 20.00, '2014-07-04 01:01:00', '2014-07-04'),
('t1c', 8, 16, 19, 17.0, 25, 26.00, '2014-05-04 01:02:00.001', '2014-05-05'),
('t1d', NULL, 16, 22, 17.0, 25, 26.00, '2014-06-04 01:01:00', NULL),
('t1d', NULL, 16, 19, 17.0, 25, 26.00, '2014-07-04 01:02:00.001', NULL),
('t1e', 10, NULL, 25, 17.0, 25, 26.00, '2014-08-04 01:01:00', '2014-08-04'),
('t1e', 10, NULL, 19, 17.0, 25, 26.00, '2014-09-04 01:02:00.001', '2014-09-04'),
('t1d', 10, NULL, 12, 17.0, 25, 26.00, '2015-05-04 01:01:00', '2015-05-04'),
('t1a', 6, 8, 10, 15.0, 20, 20.00, '2014-04-04 01:02:00.001', '2014-04-04'),
('t1e', 10, NULL, 19, 17.0, 25, 26.00, '2014-05-04 01:01:00', '2014-05-04')

statement ok
CREATE TABLE t2 (t2a TEXT, t2b SMALLINT, t2c INTEGER, t2d BIGINT,
	t2e REAL, t2f DOUBLE PRECISION, t2g NUMERIC(10, 2), t2h TIMESTAMP, t2i DATE)

statement ok
INSERT INTO t2 (t2a, t2b, t2c, t2d, t2e, t2f, t2g, t2h, t2i) VALUES
('t2a', 6, 12, 14, 15.0, 20, 20.00, '2014-04-04 01:01:00', '2014-04-04'),
('t1b', 10, 12, 19, 17.0, 25, 26.00, '2014-05-04 01:01:00', '2014-05-04'),
('t1b', 8, 16, 119, 17.0, 25, 26.00, '2015-05-04 01:01:00', '2015-05-04'),
('t1c', 12, 16, 219, 17.0, 25, 26.00, '2016-05-04 01:01:00', '2016-05-04'),
('t1b', NULL, 16, 319, 17.0, 25, 26.00, '2017-05-04 01:01:00', NULL),
('t2e', 8, NULL, 419, 17.0, 25, 26.00, '2014-06-04 01:01:00', '2014-06-04'),
('t1f', 19, NULL, 519, 17.0, 25, 26.00, '2014-05-04 01:01:00', '2014-05-04'),
('t1b', 10, 12, 19, 17.0, 25, 26.00, '2014-06-04 01:01:00', '2014-06-04'),
('t1b', 8, 16, 19, 17.0, 25, 26.00, '2014-07-04 01:01:00', '2014-07-04'),
('t1c', 12, 16, 19, 17.0, 25, 26.00, '2014-08-04 01:01:00', '2014-08-05'),
('t1e', 8, NULL, 19, 17.0, 25, 26.00, '2014-09-04 01:01:00', '2014-09-04'),
('t1f', 19, NULL, 19, 17.0, 25, 26.00, '2014-10-04 01:01:00', '2014-10-04'),
('t1b', NULL, 16, 19, 17.0, 25, 26.00, '2014-05-04 01:01:00', NULL)

query II rowsort
SELECT t1a,
t1b
FROM t1
WHERE t1c IN (SELECT t2c
FROM t2
WHERE t1a = t2a)
GROUP BY t1a,
<<<<<<< HEAD
t1b
ORDER BY ALL
=======
t1b,
ORDER BY t1a
>>>>>>> c0e7b60d
----
t1b	8
t1c	8<|MERGE_RESOLUTION|>--- conflicted
+++ resolved
@@ -49,13 +49,8 @@
 FROM t2
 WHERE t1a = t2a)
 GROUP BY t1a,
-<<<<<<< HEAD
-t1b
-ORDER BY ALL
-=======
 t1b,
 ORDER BY t1a
->>>>>>> c0e7b60d
 ----
 t1b	8
 t1c	8