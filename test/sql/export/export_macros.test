# name: test/sql/export/export_macros.test
# description: Test export of macro's
# group: [export]

statement ok
<<<<<<< HEAD
set enable_macro_dependencies=true;
=======
PRAGMA enable_verification
>>>>>>> 18132018

statement ok
BEGIN TRANSACTION

statement ok
CREATE SCHEMA my_schema

# table macro
statement ok
CREATE MACRO my_schema.my_range(x, y := 7) AS TABLE SELECT range + x i FROM range(y)

# scalar macro with the table macro nested in there
statement ok
CREATE MACRO my_schema.elaborate_macro(x, y := 7) AS x + y + (SELECT max(i) FROM my_schema.my_range(0, y := 10))

# table macro with nested table macro
statement ok
CREATE MACRO my_schema.my_other_range(x) AS TABLE SELECT * FROM my_schema.my_range(x, y := 3)

statement ok
EXPORT DATABASE '__TEST_DIR__/export_macros' (FORMAT CSV);

statement ok
ROLLBACK

statement ok
IMPORT DATABASE '__TEST_DIR__/export_macros'

query T
SELECT my_schema.elaborate_macro(28, y := 5)
----
42

query T
SELECT max(i) FROM my_schema.my_range(33, y := 10)
----
42

query T
SELECT max(i) FROM my_schema.my_other_range(40)
----
42<|MERGE_RESOLUTION|>--- conflicted
+++ resolved
@@ -3,11 +3,10 @@
 # group: [export]
 
 statement ok
-<<<<<<< HEAD
 set enable_macro_dependencies=true;
-=======
+
+statement ok
 PRAGMA enable_verification
->>>>>>> 18132018
 
 statement ok
 BEGIN TRANSACTION
