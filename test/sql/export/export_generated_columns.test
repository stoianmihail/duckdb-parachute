# name: test/sql/export/export_generated_columns.test
# description: Test export of generated columns
# group: [export]

statement ok
pragma storage_compatibility_version='v1.1.0'

statement ok
<<<<<<< HEAD
=======
PRAGMA enable_verification

statement ok
>>>>>>> 44c3e83b
BEGIN TRANSACTION

# Create a macro that the generated column uses
statement ok
CREATE MACRO my_macro(b) AS b + 5;

statement ok
CREATE TABLE tbl (
	x INTEGER,
	gen_x AS (my_macro(x))
);

statement ok
INSERT INTO tbl VALUES(5);

# Generated columns can not be inserted into directly
statement error
INSERT INTO tbl VALUES(2,3)
----

# 'x' can not be removed, as 'gen_x' depends on it
statement error
ALTER TABLE tbl DROP COLUMN x;
----

statement ok
EXPORT DATABASE '__TEST_DIR__/export_generated_columns' (FORMAT CSV);

statement ok
ROLLBACK

statement ok
IMPORT DATABASE '__TEST_DIR__/export_generated_columns'

# We can get the data we exported just now
query II
SELECT * FROM tbl
----
5	10

# Generated columns can not be inserted into directly
statement error
INSERT INTO tbl VALUES(2,3)
----

statement error
drop macro my_macro;
----
Dependency Error: Cannot drop entry "my_macro" because there are entries that depend on it

# 'x' can not be removed, as 'gen_x' depends on it
statement error
ALTER TABLE tbl DROP COLUMN x;
----<|MERGE_RESOLUTION|>--- conflicted
+++ resolved
@@ -6,12 +6,9 @@
 pragma storage_compatibility_version='v1.1.0'
 
 statement ok
-<<<<<<< HEAD
-=======
 PRAGMA enable_verification
 
 statement ok
->>>>>>> 44c3e83b
 BEGIN TRANSACTION
 
 # Create a macro that the generated column uses
