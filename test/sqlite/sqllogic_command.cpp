--- conflicted
+++ resolved
@@ -272,14 +272,8 @@
 	runner.con->context->client_data->catalog_search_path->Set(catalog_search_paths, CatalogSetPathType::SET_SCHEMAS);
 	runner.con->Commit();
 	if (!low_query_writer_path.empty()) {
-<<<<<<< HEAD
-		runner.con->context->client_data->log_query_writer =
-		    make_uniq<BufferedFileWriter>(FileSystem::GetFileSystem(*runner.con->context), low_query_writer_path,
-		                                  1 << 1 | 1 << 5, runner.con->context->client_data->file_opener.get());
-=======
 		runner.con->context->client_data->log_query_writer = make_uniq<BufferedFileWriter>(
 		    FileSystem::GetFileSystem(*runner.con->context), low_query_writer_path, 1 << 1 | 1 << 5);
->>>>>>> da69aeaa
 	}
 }
 
