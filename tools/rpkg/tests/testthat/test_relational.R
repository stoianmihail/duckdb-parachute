--- conflicted
+++ resolved
@@ -84,20 +84,12 @@
     expect_equivalent(df, df2)
   }
 
-<<<<<<< HEAD
   df2 <- df
   for (i in 1:10) {
     df2 <- as.data.frame(rel_from_df(con, df2) |> rel_sql("SELECT s::string s FROM _"))
     expect_equivalent(df, df2)
   }
-=======
-    df2 <- df
-    for (i in 1:10) {
-        df2 <- as.data.frame(rel_from_df(con, df2) |> rel_sql("SELECT s::string s FROM _"))
-        expect_equivalent(df, df2)
-    }
 })
-
 
 test_that("the altrep-conversion for relations works", {
   iris$Species <- as.character(iris$Species)
@@ -129,5 +121,4 @@
   df <- rel_to_altrep(rel)
   rel2 <- rel_from_altrep_df(df)
   expect_true(TRUE)
->>>>>>> dfae126e
 })