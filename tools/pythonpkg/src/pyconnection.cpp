#include "duckdb_python/pyconnection.hpp"

#include "duckdb/catalog/default/default_types.hpp"
#include "duckdb/common/arrow/arrow.hpp"
#include "duckdb/common/enums/file_compression_type.hpp"
#include "duckdb/common/printer.hpp"
#include "duckdb/common/types.hpp"
#include "duckdb/common/types/vector.hpp"
#include "duckdb/function/table/read_csv.hpp"
#include "duckdb/main/client_config.hpp"
#include "duckdb/main/client_context.hpp"
#include "duckdb/main/config.hpp"
#include "duckdb/main/db_instance_cache.hpp"
#include "duckdb/main/extension_helper.hpp"
#include "duckdb/main/prepared_statement.hpp"
#include "duckdb/main/relation/read_csv_relation.hpp"
#include "duckdb/main/relation/read_json_relation.hpp"
#include "duckdb/main/relation/value_relation.hpp"
#include "duckdb/parser/expression/constant_expression.hpp"
#include "duckdb/parser/expression/function_expression.hpp"
#include "duckdb/parser/parsed_data/create_table_function_info.hpp"
#include "duckdb/parser/parser.hpp"
#include "duckdb/parser/statement/select_statement.hpp"
#include "duckdb/parser/tableref/subqueryref.hpp"
#include "duckdb/parser/tableref/table_function_ref.hpp"
#include "duckdb_python/arrow_array_stream.hpp"
#include "duckdb_python/map.hpp"
#include "duckdb_python/pandas_scan.hpp"
#include "duckdb_python/pyrelation.hpp"
#include "duckdb_python/pyresult.hpp"
#include "duckdb_python/python_conversion.hpp"
#include "duckdb/main/prepared_statement.hpp"
#include "duckdb_python/jupyter_progress_bar_display.hpp"
#include "duckdb_python/pyfilesystem.hpp"
#include "duckdb/main/client_config.hpp"
#include "duckdb/function/table/read_csv.hpp"
#include "duckdb/common/enums/file_compression_type.hpp"
#include "duckdb/catalog/default/default_types.hpp"
#include "duckdb/main/relation/value_relation.hpp"
#include "duckdb_python/filesystem_object.hpp"

#include <random>

#include "duckdb/common/printer.hpp"

namespace duckdb {

shared_ptr<DuckDBPyConnection> DuckDBPyConnection::default_connection = nullptr;
DBInstanceCache instance_cache;
shared_ptr<PythonImportCache> DuckDBPyConnection::import_cache = nullptr;
PythonEnvironmentType DuckDBPyConnection::environment = PythonEnvironmentType::NORMAL;

static std::string GenerateRandomName() {
	std::random_device rd;
	std::mt19937 gen(rd());
	std::uniform_int_distribution<> dis(0, 15);

	std::stringstream ss;
	int i;
	ss << std::hex;
	for (i = 0; i < 16; i++) {
		ss << dis(gen);
	}
	return ss.str();
}

void DuckDBPyConnection::DetectEnvironment() {
	// If __main__ does not have a __file__ attribute, we are in interactive mode
	auto main_module = py::module_::import("__main__");
	if (py::hasattr(main_module, "__file__")) {
		return;
	}
	DuckDBPyConnection::environment = PythonEnvironmentType::INTERACTIVE;
	if (!ModuleIsLoaded<IPythonCacheItem>()) {
		return;
	}

	// Check to see if we are in a Jupyter Notebook
	auto &import_cache_py = *DuckDBPyConnection::ImportCache();
	auto get_ipython = import_cache_py.IPython().get_ipython();
	if (get_ipython.ptr() == nullptr) {
		// Could either not load the IPython module, or it has no 'get_ipython' attribute
		return;
	}
	auto ipython = get_ipython();
	if (!py::hasattr(ipython, "config")) {
		return;
	}
	py::dict ipython_config = ipython.attr("config");
	if (ipython_config.contains("IPKernelApp")) {
		DuckDBPyConnection::environment = PythonEnvironmentType::JUPYTER;
	}
	return;
}

bool DuckDBPyConnection::DetectAndGetEnvironment() {
	DuckDBPyConnection::DetectEnvironment();
	return DuckDBPyConnection::IsInteractive();
}

bool DuckDBPyConnection::IsJupyter() {
	return DuckDBPyConnection::environment == PythonEnvironmentType::JUPYTER;
}

static void InitializeConnectionMethods(py::class_<DuckDBPyConnection, shared_ptr<DuckDBPyConnection>> &m) {
	m.def("cursor", &DuckDBPyConnection::Cursor, "Create a duplicate of the current connection")
	    .def("register_filesystem", &DuckDBPyConnection::RegisterFilesystem, "Register a fsspec compliant filesystem",
	         py::arg("filesystem"))
	    .def("unregister_filesystem", &DuckDBPyConnection::UnregisterFilesystem, "Unregister a filesystem",
	         py::arg("name"))
	    .def("list_filesystems", &DuckDBPyConnection::ListFilesystems,
	         "List registered filesystems, including builtin ones")
	    .def("filesystem_is_registered", &DuckDBPyConnection::FileSystemIsRegistered,
	         "Check if a filesystem with the provided name is currently registered", py::arg("name"))
	    .def("duplicate", &DuckDBPyConnection::Cursor, "Create a duplicate of the current connection")
	    .def("execute", &DuckDBPyConnection::Execute,
	         "Execute the given SQL query, optionally using prepared statements with parameters set", py::arg("query"),
	         py::arg("parameters") = py::none(), py::arg("multiple_parameter_sets") = false)
	    .def("executemany", &DuckDBPyConnection::ExecuteMany,
	         "Execute the given prepared statement multiple times using the list of parameter sets in parameters",
	         py::arg("query"), py::arg("parameters") = py::none())
	    .def("close", &DuckDBPyConnection::Close, "Close the connection")
	    .def("fetchone", &DuckDBPyConnection::FetchOne, "Fetch a single row from a result following execute")
	    .def("fetchmany", &DuckDBPyConnection::FetchMany, "Fetch the next set of rows from a result following execute",
	         py::arg("size") = 1)
	    .def("fetchall", &DuckDBPyConnection::FetchAll, "Fetch all rows from a result following execute")
	    .def("fetchnumpy", &DuckDBPyConnection::FetchNumpy, "Fetch a result as list of NumPy arrays following execute")
	    .def("fetchdf", &DuckDBPyConnection::FetchDF, "Fetch a result as DataFrame following execute()", py::kw_only(),
	         py::arg("date_as_object") = false)
	    .def("fetch_df", &DuckDBPyConnection::FetchDF, "Fetch a result as DataFrame following execute()", py::kw_only(),
	         py::arg("date_as_object") = false)
	    .def("fetch_df_chunk", &DuckDBPyConnection::FetchDFChunk,
	         "Fetch a chunk of the result as Data.Frame following execute()", py::arg("vectors_per_chunk") = 1,
	         py::kw_only(), py::arg("date_as_object") = false)
	    .def("df", &DuckDBPyConnection::FetchDF, "Fetch a result as DataFrame following execute()", py::kw_only(),
	         py::arg("date_as_object") = false)
	    .def("pl", &DuckDBPyConnection::FetchPolars, "Fetch a result as Polars DataFrame following execute()",
	         py::arg("chunk_size") = 1000000)
	    .def("fetch_arrow_table", &DuckDBPyConnection::FetchArrow, "Fetch a result as Arrow table following execute()",
	         py::arg("chunk_size") = 1000000)
	    .def("fetch_record_batch", &DuckDBPyConnection::FetchRecordBatchReader,
	         "Fetch an Arrow RecordBatchReader following execute()", py::arg("chunk_size") = 1000000)
	    .def("arrow", &DuckDBPyConnection::FetchArrow, "Fetch a result as Arrow table following execute()",
	         py::arg("chunk_size") = 1000000)
	    .def("torch", &DuckDBPyConnection::FetchPyTorch,
	         "Fetch a result as dict of PyTorch Tensors following execute()")
	    .def("tf", &DuckDBPyConnection::FetchTF, "Fetch a result as dict of TensorFlow Tensors following execute()")
	    .def("begin", &DuckDBPyConnection::Begin, "Start a new transaction")
	    .def("commit", &DuckDBPyConnection::Commit, "Commit changes performed within a transaction")
	    .def("rollback", &DuckDBPyConnection::Rollback, "Roll back changes performed within a transaction")
	    .def("append", &DuckDBPyConnection::Append, "Append the passed Data.Frame to the named table",
	         py::arg("table_name"), py::arg("df"))
	    .def("register", &DuckDBPyConnection::RegisterPythonObject,
	         "Register the passed Python Object value for querying with a view", py::arg("view_name"),
	         py::arg("python_object"))
	    .def("unregister", &DuckDBPyConnection::UnregisterPythonObject, "Unregister the view name",
	         py::arg("view_name"))
	    .def("table", &DuckDBPyConnection::Table, "Create a relation object for the name'd table",
	         py::arg("table_name"))
	    .def("view", &DuckDBPyConnection::View, "Create a relation object for the name'd view", py::arg("view_name"))
	    .def("values", &DuckDBPyConnection::Values, "Create a relation object from the passed values",
	         py::arg("values"))
	    .def("table_function", &DuckDBPyConnection::TableFunction,
	         "Create a relation object from the name'd table function with given parameters", py::arg("name"),
	         py::arg("parameters") = py::none())
	    .def("read_json", &DuckDBPyConnection::ReadJSON, "Create a relation object from the JSON file in 'name'",
	         py::arg("name"), py::kw_only(), py::arg("columns") = py::none(), py::arg("sample_size") = py::none(),
	         py::arg("maximum_depth") = py::none());

	DefineMethod({"sql", "query", "from_query"}, m, &DuckDBPyConnection::RunQuery,
	             "Run a SQL query. If it is a SELECT statement, create a relation object from the given SQL query, "
	             "otherwise run the query as-is.",
	             py::arg("query"), py::arg("alias") = "query_relation");

	DefineMethod({"read_csv", "from_csv_auto"}, m, &DuckDBPyConnection::ReadCSV,
	             "Create a relation object from the CSV file in 'name'", py::arg("name"), py::kw_only(),
	             py::arg("header") = py::none(), py::arg("compression") = py::none(), py::arg("sep") = py::none(),
	             py::arg("delimiter") = py::none(), py::arg("dtype") = py::none(), py::arg("na_values") = py::none(),
	             py::arg("skiprows") = py::none(), py::arg("quotechar") = py::none(),
	             py::arg("escapechar") = py::none(), py::arg("encoding") = py::none(), py::arg("parallel") = py::none(),
	             py::arg("date_format") = py::none(), py::arg("timestamp_format") = py::none(),
	             py::arg("sample_size") = py::none(), py::arg("all_varchar") = py::none(),
	             py::arg("normalize_names") = py::none(), py::arg("filename") = py::none());

	m.def("from_df", &DuckDBPyConnection::FromDF, "Create a relation object from the Data.Frame in df",
	      py::arg("df") = py::none())
	    .def("from_arrow", &DuckDBPyConnection::FromArrow, "Create a relation object from an Arrow object",
	         py::arg("arrow_object"));

	DefineMethod({"from_parquet", "read_parquet"}, m, &DuckDBPyConnection::FromParquet,
	             "Create a relation object from the Parquet files in file_glob", py::arg("file_glob"),
	             py::arg("binary_as_string") = false, py::kw_only(), py::arg("file_row_number") = false,
	             py::arg("filename") = false, py::arg("hive_partitioning") = false, py::arg("union_by_name") = false,
	             py::arg("compression") = py::none());
	DefineMethod({"from_parquet", "read_parquet"}, m, &DuckDBPyConnection::FromParquets,
	             "Create a relation object from the Parquet files in file_globs", py::arg("file_globs"),
	             py::arg("binary_as_string") = false, py::kw_only(), py::arg("file_row_number") = false,
	             py::arg("filename") = false, py::arg("hive_partitioning") = false, py::arg("union_by_name") = false,
	             py::arg("compression") = py::none());

	m.def("from_substrait", &DuckDBPyConnection::FromSubstrait, "Create a query object from protobuf plan",
	      py::arg("proto"))
	    .def("get_substrait", &DuckDBPyConnection::GetSubstrait, "Serialize a query to protobuf", py::arg("query"),
	         py::kw_only(), py::arg("enable_optimizer") = true)
	    .def("get_substrait_json", &DuckDBPyConnection::GetSubstraitJSON,
	         "Serialize a query to protobuf on the JSON format", py::arg("query"), py::kw_only(),
	         py::arg("enable_optimizer") = true)
	    .def("from_substrait_json", &DuckDBPyConnection::FromSubstraitJSON,
	         "Create a query object from a JSON protobuf plan", py::arg("json"))
	    .def("get_table_names", &DuckDBPyConnection::GetTableNames, "Extract the required table names from a query",
	         py::arg("query"))
	    .def_property_readonly("description", &DuckDBPyConnection::GetDescription,
	                           "Get result set attributes, mainly column names")
	    .def("install_extension", &DuckDBPyConnection::InstallExtension, "Install an extension by name",
	         py::arg("extension"), py::kw_only(), py::arg("force_install") = false)
	    .def("load_extension", &DuckDBPyConnection::LoadExtension, "Load an installed extension", py::arg("extension"));
}

void DuckDBPyConnection::UnregisterFilesystem(const py::str &name) {
	auto &fs = database->GetFileSystem();

	fs.UnregisterSubSystem(name);
}

void DuckDBPyConnection::RegisterFilesystem(AbstractFileSystem filesystem) {
	PythonGILWrapper gil_wrapper;

	if (!py::isinstance<AbstractFileSystem>(filesystem)) {
		throw InvalidInputException("Bad filesystem instance");
	}

	auto &fs = database->GetFileSystem();

	auto protocol = filesystem.attr("protocol");
	if (protocol.is_none() || py::str("abstract").equal(protocol)) {
		throw InvalidInputException("Must provide concrete fsspec implementation");
	}

	vector<string> protocols;
	if (py::isinstance<py::str>(protocol)) {
		protocols.push_back(py::str(protocol));
	} else {
		for (const auto &sub_protocol : protocol) {
			protocols.push_back(py::str(sub_protocol));
		}
	}

	fs.RegisterSubSystem(make_unique<PythonFilesystem>(std::move(protocols), std::move(filesystem)));
}

py::list DuckDBPyConnection::ListFilesystems() {
	auto subsystems = database->GetFileSystem().ListSubSystems();
	py::list names;
	for (auto &name : subsystems) {
		names.append(py::str(name));
	}
	return names;
}

bool DuckDBPyConnection::FileSystemIsRegistered(const string &name) {
	auto subsystems = database->GetFileSystem().ListSubSystems();
	return std::find(subsystems.begin(), subsystems.end(), name) != subsystems.end();
}

void DuckDBPyConnection::Initialize(py::handle &m) {
	auto connection_module =
	    py::class_<DuckDBPyConnection, shared_ptr<DuckDBPyConnection>>(m, "DuckDBPyConnection", py::module_local());

	connection_module.def("__enter__", &DuckDBPyConnection::Enter)
	    .def("__exit__", &DuckDBPyConnection::Exit, py::arg("exc_type"), py::arg("exc"), py::arg("traceback"));

	InitializeConnectionMethods(connection_module);
	PyDateTime_IMPORT;
	DuckDBPyConnection::ImportCache();
}

shared_ptr<DuckDBPyConnection> DuckDBPyConnection::ExecuteMany(const string &query, py::object params) {
	if (params.is_none()) {
		params = py::list();
	}
	Execute(query, std::move(params), true);
	return shared_from_this();
}

unique_ptr<QueryResult> DuckDBPyConnection::CompletePendingQuery(PendingQueryResult &pending_query) {
	PendingExecutionResult execution_result;
	do {
		execution_result = pending_query.ExecuteTask();
		{
			py::gil_scoped_acquire gil;
			if (PyErr_CheckSignals() != 0) {
				throw std::runtime_error("Query interrupted");
			}
		}
	} while (execution_result == PendingExecutionResult::RESULT_NOT_READY);
	if (execution_result == PendingExecutionResult::EXECUTION_ERROR) {
		pending_query.ThrowError();
	}
	return pending_query.Execute();
}

py::list TransformNamedParameters(const case_insensitive_map_t<idx_t> &named_param_map, const py::dict &params) {
	py::list new_params(params.size());

	for (auto &item : params) {
		const std::string &item_name = item.first.cast<std::string>();
		auto entry = named_param_map.find(item_name);
		if (entry == named_param_map.end()) {
			throw InvalidInputException(
			    "Named parameters could not be transformed, because query string is missing named parameter '%s'",
			    item_name);
		}
		auto param_idx = entry->second;
		// Add the value of the named parameter to the list
		new_params[param_idx - 1] = item.second;
	}

	if (named_param_map.size() != params.size()) {
		// One or more named parameters were expected, but not found
		vector<string> missing_params;
		missing_params.reserve(named_param_map.size());
		for (auto &entry : named_param_map) {
			auto &name = entry.first;
			if (!params.contains(name)) {
				missing_params.push_back(name);
			}
		}
		auto message = StringUtil::Join(missing_params, ", ");
		throw InvalidInputException("Not all named parameters have been located, missing: %s", message);
	}

	return new_params;
}

unique_ptr<QueryResult> DuckDBPyConnection::ExecuteInternal(const string &query, py::object params, bool many) {
	if (!connection) {
		throw ConnectionException("Connection has already been closed");
	}
	if (params.is_none()) {
		params = py::list();
	}
	result = nullptr;
	unique_ptr<PreparedStatement> prep;
	{
		py::gil_scoped_release release;
		unique_lock<std::mutex> lock(py_connection_lock);

		auto statements = connection->ExtractStatements(query);
		if (statements.empty()) {
			// no statements to execute
			return nullptr;
		}
		// if there are multiple statements, we directly execute the statements besides the last one
		// we only return the result of the last statement to the user, unless one of the previous statements fails
		for (idx_t i = 0; i + 1 < statements.size(); i++) {
			auto pending_query = connection->PendingQuery(std::move(statements[i]), false);
			auto res = CompletePendingQuery(*pending_query);

			if (res->HasError()) {
				res->ThrowError();
			}
		}

		prep = connection->Prepare(std::move(statements.back()));
		if (prep->HasError()) {
			prep->error.Throw();
		}
	}

	auto &named_param_map = prep->named_param_map;
	if (py::isinstance<py::dict>(params)) {
		if (named_param_map.empty()) {
			throw InvalidInputException("Param is of type 'dict', but no named parameters were found in the query");
		}
		// Transform named parameters to regular positional parameters
		params = TransformNamedParameters(named_param_map, params);
		// Clear the map, we don't need it anymore
		prep->named_param_map.clear();
	} else if (!named_param_map.empty()) {
		throw InvalidInputException("Named parameters found, but param is not of type 'dict'");
	}

	// this is a list of a list of parameters in executemany
	py::list params_set;
	if (!many) {
		params_set = py::list(1);
		params_set[0] = params;
	} else {
		params_set = params;
	}

	// For every entry of the argument list, execute the prepared statement with said arguments
	for (pybind11::handle single_query_params : params_set) {
		if (prep->n_param != py::len(single_query_params)) {
			throw InvalidInputException("Prepared statement needs %d parameters, %d given", prep->n_param,
			                            py::len(single_query_params));
		}
		auto args = DuckDBPyConnection::TransformPythonParamList(single_query_params);
		unique_ptr<QueryResult> res;
		{
			py::gil_scoped_release release;
			unique_lock<std::mutex> lock(py_connection_lock);
			auto pending_query = prep->PendingQuery(args);
			res = CompletePendingQuery(*pending_query);

			if (res->HasError()) {
				res->ThrowError();
			}
		}

		if (!many) {
			return res;
		}
	}
	return nullptr;
}

shared_ptr<DuckDBPyConnection> DuckDBPyConnection::Execute(const string &query, py::object params, bool many) {
	auto res = ExecuteInternal(query, std::move(params), many);
	if (res) {
		auto py_result = make_unique<DuckDBPyResult>(std::move(res));
		result = make_unique<DuckDBPyRelation>(std::move(py_result));
	}
	return shared_from_this();
}

shared_ptr<DuckDBPyConnection> DuckDBPyConnection::Append(const string &name, const DataFrame &value) {
	RegisterPythonObject("__append_df", value);
	return Execute("INSERT INTO \"" + name + "\" SELECT * FROM __append_df");
}

shared_ptr<DuckDBPyConnection> DuckDBPyConnection::RegisterPythonObject(const string &name,
                                                                        const py::object &python_object) {
	if (!connection) {
		throw ConnectionException("Connection has already been closed");
	}

	if (DuckDBPyConnection::IsPandasDataframe(python_object)) {
		auto new_df = PandasScanFunction::PandasReplaceCopiedNames(python_object);
		{
			py::gil_scoped_release release;
			temporary_views[name] = connection->TableFunction("pandas_scan", {Value::POINTER((uintptr_t)new_df.ptr())})
			                            ->CreateView(name, true, true);
		}

		// keep a reference
		vector<shared_ptr<ExternalDependency>> dependencies;
		dependencies.push_back(make_shared<PythonDependencies>(make_unique<RegisteredObject>(python_object),
		                                                       make_unique<RegisteredObject>(new_df)));
		connection->context->external_dependencies[name] = std::move(dependencies);
	} else if (IsAcceptedArrowObject(python_object) || IsPolarsDataframe(python_object)) {
		py::object arrow_object;
		if (IsPolarsDataframe(python_object)) {
			if (PolarsDataFrame::IsDataFrame(python_object)) {
				arrow_object = python_object.attr("to_arrow")();
			} else if (PolarsDataFrame::IsLazyFrame(python_object)) {
				py::object materialized = python_object.attr("collect")();
				arrow_object = materialized.attr("to_arrow")();
			} else {
				throw NotImplementedException("Unsupported Polars DF Type");
			}
		} else {
			arrow_object = python_object;
		}
		auto stream_factory =
		    make_unique<PythonTableArrowArrayStreamFactory>(arrow_object.ptr(), connection->context->config);
		auto stream_factory_produce = PythonTableArrowArrayStreamFactory::Produce;
		auto stream_factory_get_schema = PythonTableArrowArrayStreamFactory::GetSchema;
		{
			py::gil_scoped_release release;
			temporary_views[name] =
			    connection
			        ->TableFunction("arrow_scan", {Value::POINTER((uintptr_t)stream_factory.get()),
			                                       Value::POINTER((uintptr_t)stream_factory_produce),
			                                       Value::POINTER((uintptr_t)stream_factory_get_schema)})
			        ->CreateView(name, true, true);
		}
		vector<shared_ptr<ExternalDependency>> dependencies;
		dependencies.push_back(
		    make_shared<PythonDependencies>(make_unique<RegisteredArrow>(std::move(stream_factory), arrow_object)));
		connection->context->external_dependencies[name] = std::move(dependencies);
	} else if (DuckDBPyRelation::IsRelation(python_object)) {
		auto pyrel = py::cast<DuckDBPyRelation *>(python_object);
		pyrel->CreateView(name, true);
	} else {
		auto py_object_type = string(py::str(python_object.get_type().attr("__name__")));
		throw InvalidInputException("Python Object %s not suitable to be registered as a view", py_object_type);
	}
	return shared_from_this();
}

unique_ptr<DuckDBPyRelation> DuckDBPyConnection::ReadJSON(const string &name, const py::object &columns,
                                                          const py::object &sample_size,
                                                          const py::object &maximum_depth) {
	if (!connection) {
		throw ConnectionException("Connection has already been closed");
	}

	named_parameter_map_t options;

	if (!py::none().is(columns)) {
		if (!py::isinstance<py::dict>(columns)) {
			throw InvalidInputException("read_json only accepts 'columns' as a dict[str, str]");
		}
		py::dict columns_dict = columns;
		child_list_t<Value> struct_fields;

		for (auto &kv : columns_dict) {
			auto &column_name = kv.first;
			auto &type = kv.second;
			if (!py::isinstance<py::str>(column_name)) {
				string actual_type = py::str(column_name.get_type());
				throw InvalidInputException("The provided column name must be a str, not of type '%s'", actual_type);
			}
			if (!py::isinstance<py::str>(type)) {
				string actual_type = py::str(column_name.get_type());
				throw InvalidInputException("The provided column type must be a str, not of type '%s'", actual_type);
			}
			struct_fields.emplace_back(py::str(column_name), Value(py::str(type)));
		}
		auto dtype_struct = Value::STRUCT(std::move(struct_fields));
		options["columns"] = std::move(dtype_struct);
	}

	if (!py::none().is(sample_size)) {
		if (!py::isinstance<py::int_>(sample_size)) {
			string actual_type = py::str(sample_size.get_type());
			throw InvalidInputException("read_json only accepts 'sample_size' as an integer, not '%s'", actual_type);
		}
		options["sample_size"] = Value::INTEGER(py::int_(sample_size));
	}

	if (!py::none().is(maximum_depth)) {
		if (!py::isinstance<py::int_>(maximum_depth)) {
			string actual_type = py::str(maximum_depth.get_type());
			throw InvalidInputException("read_json only accepts 'maximum_depth' as an integer, not '%s'", actual_type);
		}
		options["maximum_depth"] = Value::INTEGER(py::int_(maximum_depth));
	}

	bool auto_detect = false;
	if (!options.count("columns")) {
		options["auto_detect"] = Value::BOOLEAN(true);
		auto_detect = true;
	}

	auto read_json_relation = make_shared<ReadJSONRelation>(connection->context, name, std::move(options), auto_detect);
	if (read_json_relation == nullptr) {
		throw InvalidInputException("read_json can only be used when the JSON extension is (statically) loaded");
	}
	return make_unique<DuckDBPyRelation>(std::move(read_json_relation));
}

unique_ptr<DuckDBPyRelation> DuckDBPyConnection::ReadCSV(
    const py::object &name_p, const py::object &header, const py::object &compression, const py::object &sep,
    const py::object &delimiter, const py::object &dtype, const py::object &na_values, const py::object &skiprows,
    const py::object &quotechar, const py::object &escapechar, const py::object &encoding, const py::object &parallel,
    const py::object &date_format, const py::object &timestamp_format, const py::object &sample_size,
    const py::object &all_varchar, const py::object &normalize_names, const py::object &filename) {
	if (!connection) {
		throw ConnectionException("Connection has already been closed");
	}
	BufferedCSVReaderOptions options;

	shared_ptr<ExternalDependency> file_like_object_wrapper;
	string name;
	if (!py::isinstance<py::str>(name_p)) {
		// Make sure that the object filesystem is initialized and registered
		auto &fs = GetObjectFileSystem();
		name = StringUtil::Format("%s://%s", "DUCKDB_INTERNAL_OBJECTSTORE", GenerateRandomName());
		fs.attr("add_file")(name_p, name);
		file_like_object_wrapper = make_unique<PythonDependencies>(make_unique<FileSystemObject>(fs, name));
	} else {
		name = py::str(name_p);
	}

	// First check if the header is explicitly set
	// when false this affects the returned types, so it needs to be known at initialization of the relation
	if (!py::none().is(header)) {

		bool header_as_int = py::isinstance<py::int_>(header);
		bool header_as_bool = py::isinstance<py::bool_>(header);

		if (header_as_bool) {
			options.SetHeader(py::bool_(header));
		} else if (header_as_int) {
			if ((int)py::int_(header) != 0) {
				throw InvalidInputException("read_csv only accepts 0 if 'header' is given as an integer");
			}
			options.SetHeader(true);
		} else {
			throw InvalidInputException("read_csv only accepts 'header' as an integer, or a boolean");
		}
	}

	// We want to detect if the file can be opened, we set this in the options so we can detect this at bind time
	// rather than only at execution time
	if (!py::none().is(compression)) {
		if (!py::isinstance<py::str>(compression)) {
			throw InvalidInputException("read_csv only accepts 'compression' as a string");
		}
		options.SetCompression(py::str(compression));
	}

	auto read_csv_p = connection->ReadCSV(name, options);
	auto &read_csv = (ReadCSVRelation &)*read_csv_p;
	if (file_like_object_wrapper) {
		D_ASSERT(!read_csv.extra_dependencies);
		read_csv.extra_dependencies = std::move(file_like_object_wrapper);
	}

	if (options.has_header) {
		// 'options' is only used to initialize the ReadCSV relation
		// we also need to set this in the arguments passed to the function
		read_csv.AddNamedParameter("header", Value::BOOLEAN(options.header));
	}

	if (options.compression != FileCompressionType::AUTO_DETECT) {
		read_csv.AddNamedParameter("compression", Value(py::str(compression)));
	}

	bool has_sep = !py::none().is(sep);
	bool has_delimiter = !py::none().is(delimiter);
	if (has_sep && has_delimiter) {
		throw InvalidInputException("read_csv takes either 'delimiter' or 'sep', not both");
	}
	if (has_sep) {
		read_csv.AddNamedParameter("delim", Value(py::str(sep)));
	} else if (has_delimiter) {
		read_csv.AddNamedParameter("delim", Value(py::str(delimiter)));
	}

	// We don't support overriding the names of the header yet
	// 'names'
	// if (keywords.count("names")) {
	//	if (!py::isinstance<py::list>(kwargs["names"])) {
	//		throw InvalidInputException("read_csv only accepts 'names' as a list of strings");
	//	}
	//	vector<string> names;
	//	py::list names_list = kwargs["names"];
	//	for (auto& elem : names_list) {
	//		if (!py::isinstance<py::str>(elem)) {
	//			throw InvalidInputException("read_csv 'names' list has to consist of only strings");
	//		}
	//		names.push_back(py::str(elem));
	//	}
	//	// FIXME: Check for uniqueness of 'names' ?
	//}

	if (!py::none().is(dtype)) {
		if (py::isinstance<py::dict>(dtype)) {
			child_list_t<Value> struct_fields;
			py::dict dtype_dict = dtype;
			for (auto &kv : dtype_dict) {
				struct_fields.emplace_back(py::str(kv.first), Value(py::str(kv.second)));
			}
			auto dtype_struct = Value::STRUCT(std::move(struct_fields));
			read_csv.AddNamedParameter("dtypes", std::move(dtype_struct));
		} else if (py::isinstance<py::list>(dtype)) {
			auto dtype_list = TransformPythonValue(py::list(dtype));
			D_ASSERT(dtype_list.type().id() == LogicalTypeId::LIST);
			auto &children = ListValue::GetChildren(dtype_list);
			for (auto &child : children) {
				if (child.type().id() != LogicalTypeId::VARCHAR) {
					throw InvalidInputException("The types provided to 'dtype' have to be strings");
				}
			}
			read_csv.AddNamedParameter("dtypes", std::move(dtype_list));
		} else {
			throw InvalidInputException("read_csv only accepts 'dtype' as a dictionary or a list of strings");
		}
	}

	if (!py::none().is(na_values)) {
		if (!py::isinstance<py::str>(na_values)) {
			throw InvalidInputException("read_csv only accepts 'na_values' as a string");
		}
		read_csv.AddNamedParameter("nullstr", Value(py::str(na_values)));
	}

	if (!py::none().is(skiprows)) {
		if (!py::isinstance<py::int_>(skiprows)) {
			throw InvalidInputException("read_csv only accepts 'skiprows' as an integer");
		}
		read_csv.AddNamedParameter("skip", Value::INTEGER(py::int_(skiprows)));
	}

	if (!py::none().is(parallel)) {
		if (!py::isinstance<py::bool_>(parallel)) {
			throw InvalidInputException("read_csv only accepts 'parallel' as a boolean");
		}
		read_csv.AddNamedParameter("parallel", Value::BOOLEAN(py::bool_(parallel)));
	}

	if (!py::none().is(quotechar)) {
		if (!py::isinstance<py::str>(quotechar)) {
			throw InvalidInputException("read_csv only accepts 'quotechar' as a string");
		}
		read_csv.AddNamedParameter("quote", Value(py::str(quotechar)));
	}

	if (!py::none().is(escapechar)) {
		if (!py::isinstance<py::str>(escapechar)) {
			throw InvalidInputException("read_csv only accepts 'escapechar' as a string");
		}
		read_csv.AddNamedParameter("escape", Value(py::str(escapechar)));
	}

	if (!py::none().is(encoding)) {
		if (!py::isinstance<py::str>(encoding)) {
			throw InvalidInputException("read_csv only accepts 'encoding' as a string");
		}
		string encoding_str = StringUtil::Lower(py::str(encoding));
		if (encoding_str != "utf8" && encoding_str != "utf-8") {
			throw BinderException("Copy is only supported for UTF-8 encoded files, ENCODING 'UTF-8'");
		}
	}

	if (!py::none().is(date_format)) {
		if (!py::isinstance<py::str>(date_format)) {
			throw InvalidInputException("read_csv only accepts 'date_format' as a string");
		}
		read_csv.AddNamedParameter("dateformat", Value(py::str(date_format)));
	}

	if (!py::none().is(timestamp_format)) {
		if (!py::isinstance<py::str>(timestamp_format)) {
			throw InvalidInputException("read_csv only accepts 'timestamp_format' as a string");
		}
		read_csv.AddNamedParameter("timestampformat", Value(py::str(timestamp_format)));
	}

	if (!py::none().is(sample_size)) {
		if (!py::isinstance<py::int_>(sample_size)) {
			throw InvalidInputException("read_csv only accepts 'sample_size' as an integer");
		}
		read_csv.AddNamedParameter("sample_size", Value::INTEGER(py::int_(sample_size)));
	}

	if (!py::none().is(all_varchar)) {
		if (!py::isinstance<py::bool_>(all_varchar)) {
			throw InvalidInputException("read_csv only accepts 'all_varchar' as a boolean");
		}
		read_csv.AddNamedParameter("all_varchar", Value::INTEGER(py::bool_(all_varchar)));
	}

	if (!py::none().is(normalize_names)) {
		if (!py::isinstance<py::bool_>(normalize_names)) {
			throw InvalidInputException("read_csv only accepts 'normalize_names' as a boolean");
		}
		read_csv.AddNamedParameter("normalize_names", Value::INTEGER(py::bool_(normalize_names)));
	}

	if (!py::none().is(filename)) {
		if (!py::isinstance<py::bool_>(filename)) {
			throw InvalidInputException("read_csv only accepts 'filename' as a boolean");
		}
		read_csv.AddNamedParameter("filename", Value::INTEGER(py::bool_(filename)));
	}

	return make_unique<DuckDBPyRelation>(read_csv_p->Alias(name));
}

unique_ptr<DuckDBPyRelation> DuckDBPyConnection::FromQuery(const string &query, const string &alias) {
	if (!connection) {
		throw ConnectionException("Connection has already been closed");
	}
	const char *duckdb_query_error = R"(duckdb.from_query cannot be used to run arbitrary SQL queries.
It can only be used to run individual SELECT statements, and converts the result of that SELECT
statement into a Relation object.
Use duckdb.sql to run arbitrary SQL queries.)";
	return make_unique<DuckDBPyRelation>(connection->RelationFromQuery(query, alias, duckdb_query_error));
}

unique_ptr<DuckDBPyRelation> DuckDBPyConnection::RunQuery(const string &query, const string &alias) {
	if (!connection) {
		throw ConnectionException("Connection has already been closed");
	}
	Parser parser(connection->context->GetParserOptions());
	parser.ParseQuery(query);
	if (parser.statements.size() == 1 && parser.statements[0]->type == StatementType::SELECT_STATEMENT) {
		return make_unique<DuckDBPyRelation>(connection->RelationFromQuery(
		    unique_ptr_cast<SQLStatement, SelectStatement>(std::move(parser.statements[0])), alias));
	}
	auto res = ExecuteInternal(query);
	if (!res) {
		return nullptr;
	}
	if (res->properties.return_type != StatementReturnType::QUERY_RESULT) {
		return nullptr;
	}
	// FIXME: we should add support for a relation object over a column data collection to make this more efficient
	vector<vector<Value>> values;
	vector<string> names = res->names;
	while (true) {
		auto chunk = res->Fetch();
		if (!chunk || chunk->size() == 0) {
			break;
		}
		for (idx_t r = 0; r < chunk->size(); r++) {
			vector<Value> row;
			for (idx_t c = 0; c < chunk->ColumnCount(); c++) {
				row.push_back(chunk->data[c].GetValue(r));
			}
			values.push_back(std::move(row));
		}
	}
	if (values.empty()) {
		return nullptr;
	}
	return make_unique<DuckDBPyRelation>(make_unique<ValueRelation>(connection->context, values, names));
}

unique_ptr<DuckDBPyRelation> DuckDBPyConnection::Table(const string &tname) {
	if (!connection) {
		throw ConnectionException("Connection has already been closed");
	}
	auto qualified_name = QualifiedName::Parse(tname);
	if (qualified_name.schema.empty()) {
		qualified_name.schema = DEFAULT_SCHEMA;
	}
	return make_unique<DuckDBPyRelation>(connection->Table(qualified_name.schema, qualified_name.name));
}

unique_ptr<DuckDBPyRelation> DuckDBPyConnection::Values(py::object params) {
	if (!connection) {
		throw ConnectionException("Connection has already been closed");
	}
	if (params.is_none()) {
		params = py::list();
	}
	if (!py::hasattr(params, "__len__")) {
		throw InvalidInputException("Type of object passed to parameter 'values' must be iterable");
	}
	vector<vector<Value>> values {DuckDBPyConnection::TransformPythonParamList(params)};
	return make_unique<DuckDBPyRelation>(connection->Values(values));
}

unique_ptr<DuckDBPyRelation> DuckDBPyConnection::View(const string &vname) {
	if (!connection) {
		throw ConnectionException("Connection has already been closed");
	}
	// First check our temporary view
	if (temporary_views.find(vname) != temporary_views.end()) {
		return make_unique<DuckDBPyRelation>(temporary_views[vname]);
	}
	return make_unique<DuckDBPyRelation>(connection->View(vname));
}

unique_ptr<DuckDBPyRelation> DuckDBPyConnection::TableFunction(const string &fname, py::object params) {
	if (params.is_none()) {
		params = py::list();
	}
	if (!connection) {
		throw ConnectionException("Connection has already been closed");
	}

	return make_unique<DuckDBPyRelation>(
	    connection->TableFunction(fname, DuckDBPyConnection::TransformPythonParamList(params)));
}

unique_ptr<DuckDBPyRelation> DuckDBPyConnection::FromDF(const DataFrame &value) {
	if (!connection) {
		throw ConnectionException("Connection has already been closed");
	}
	string name = "df_" + GenerateRandomName();
	auto new_df = PandasScanFunction::PandasReplaceCopiedNames(value);
	vector<Value> params;
	params.emplace_back(Value::POINTER((uintptr_t)new_df.ptr()));
	auto rel = connection->TableFunction("pandas_scan", params)->Alias(name);
	rel->extra_dependencies =
	    make_unique<PythonDependencies>(make_unique<RegisteredObject>(value), make_unique<RegisteredObject>(new_df));
	return make_unique<DuckDBPyRelation>(std::move(rel));
}

unique_ptr<DuckDBPyRelation> DuckDBPyConnection::FromParquet(const string &file_glob, bool binary_as_string,
                                                             bool file_row_number, bool filename,
                                                             bool hive_partitioning, bool union_by_name,
                                                             const py::object &compression) {
	if (!connection) {
		throw ConnectionException("Connection has already been closed");
	}
	string name = "parquet_" + GenerateRandomName();
	vector<Value> params;
	params.emplace_back(file_glob);
	named_parameter_map_t named_parameters({{"binary_as_string", Value::BOOLEAN(binary_as_string)},
	                                        {"file_row_number", Value::BOOLEAN(file_row_number)},
	                                        {"filename", Value::BOOLEAN(filename)},
	                                        {"hive_partitioning", Value::BOOLEAN(hive_partitioning)},
	                                        {"union_by_name", Value::BOOLEAN(union_by_name)}});

	if (!py::none().is(compression)) {
		if (!py::isinstance<py::str>(compression)) {
			throw InvalidInputException("from_parquet only accepts 'compression' as a string");
		}
		named_parameters["compression"] = Value(py::str(compression));
	}
	return make_unique<DuckDBPyRelation>(
	    connection->TableFunction("parquet_scan", params, named_parameters)->Alias(name));
}

unique_ptr<DuckDBPyRelation> DuckDBPyConnection::FromParquets(const vector<string> &file_globs, bool binary_as_string,
                                                              bool file_row_number, bool filename,
                                                              bool hive_partitioning, bool union_by_name,
                                                              const py::object &compression) {
	if (!connection) {
		throw ConnectionException("Connection has already been closed");
	}
	string name = "parquet_" + GenerateRandomName();
	vector<Value> params;
	auto file_globs_as_value = vector<Value>();
	for (const auto &file : file_globs) {
		file_globs_as_value.emplace_back(file);
	}
	params.emplace_back(Value::LIST(file_globs_as_value));
	named_parameter_map_t named_parameters({{"binary_as_string", Value::BOOLEAN(binary_as_string)},
	                                        {"file_row_number", Value::BOOLEAN(file_row_number)},
	                                        {"filename", Value::BOOLEAN(filename)},
	                                        {"hive_partitioning", Value::BOOLEAN(hive_partitioning)},
	                                        {"union_by_name", Value::BOOLEAN(union_by_name)}});

	if (!py::none().is(compression)) {
		if (!py::isinstance<py::str>(compression)) {
			throw InvalidInputException("from_parquet only accepts 'compression' as a string");
		}
		named_parameters["compression"] = Value(py::str(compression));
	}

	return make_unique<DuckDBPyRelation>(
	    connection->TableFunction("parquet_scan", params, named_parameters)->Alias(name));
}

unique_ptr<DuckDBPyRelation> DuckDBPyConnection::FromArrow(py::object &arrow_object) {
	if (!connection) {
		throw ConnectionException("Connection has already been closed");
	}
	py::gil_scoped_acquire acquire;
	string name = "arrow_object_" + GenerateRandomName();
	if (!IsAcceptedArrowObject(arrow_object)) {
		auto py_object_type = string(py::str(arrow_object.get_type().attr("__name__")));
		throw InvalidInputException("Python Object Type %s is not an accepted Arrow Object.", py_object_type);
	}
	auto stream_factory =
	    make_unique<PythonTableArrowArrayStreamFactory>(arrow_object.ptr(), connection->context->config);

	auto stream_factory_produce = PythonTableArrowArrayStreamFactory::Produce;
	auto stream_factory_get_schema = PythonTableArrowArrayStreamFactory::GetSchema;

	auto rel = connection
	               ->TableFunction("arrow_scan", {Value::POINTER((uintptr_t)stream_factory.get()),
	                                              Value::POINTER((uintptr_t)stream_factory_produce),
	                                              Value::POINTER((uintptr_t)stream_factory_get_schema)})
	               ->Alias(name);
	rel->extra_dependencies =
	    make_unique<PythonDependencies>(make_unique<RegisteredArrow>(std::move(stream_factory), arrow_object));
	return make_unique<DuckDBPyRelation>(std::move(rel));
}

unique_ptr<DuckDBPyRelation> DuckDBPyConnection::FromSubstrait(py::bytes &proto) {
	if (!connection) {
		throw ConnectionException("Connection has already been closed");
	}
	string name = "substrait_" + GenerateRandomName();
	vector<Value> params;
	params.emplace_back(Value::BLOB_RAW(proto));
	return make_unique<DuckDBPyRelation>(connection->TableFunction("from_substrait", params)->Alias(name));
}

unique_ptr<DuckDBPyRelation> DuckDBPyConnection::GetSubstrait(const string &query, bool enable_optimizer) {
	if (!connection) {
		throw ConnectionException("Connection has already been closed");
	}
	vector<Value> params;
	params.emplace_back(query);
	named_parameter_map_t named_parameters({{"enable_optimizer", Value::BOOLEAN(enable_optimizer)}});
	return make_unique<DuckDBPyRelation>(
	    connection->TableFunction("get_substrait", params, named_parameters)->Alias(query));
}

unique_ptr<DuckDBPyRelation> DuckDBPyConnection::GetSubstraitJSON(const string &query, bool enable_optimizer) {
	if (!connection) {
		throw ConnectionException("Connection has already been closed");
	}
	vector<Value> params;
	params.emplace_back(query);
	named_parameter_map_t named_parameters({{"enable_optimizer", Value::BOOLEAN(enable_optimizer)}});
	return make_unique<DuckDBPyRelation>(
	    connection->TableFunction("get_substrait_json", params, named_parameters)->Alias(query));
}

unique_ptr<DuckDBPyRelation> DuckDBPyConnection::FromSubstraitJSON(const string &json) {
	if (!connection) {
		throw ConnectionException("Connection has already been closed");
	}
	string name = "from_substrait_" + GenerateRandomName();
	vector<Value> params;
	params.emplace_back(json);
	return make_unique<DuckDBPyRelation>(connection->TableFunction("from_substrait_json", params)->Alias(name));
}

unordered_set<string> DuckDBPyConnection::GetTableNames(const string &query) {
	if (!connection) {
		throw ConnectionException("Connection has already been closed");
	}
	return connection->GetTableNames(query);
}

shared_ptr<DuckDBPyConnection> DuckDBPyConnection::UnregisterPythonObject(const string &name) {
	connection->context->external_dependencies.erase(name);
	temporary_views.erase(name);
	py::gil_scoped_release release;
	if (connection) {
		connection->Query("DROP VIEW \"" + name + "\"");
	}
	return shared_from_this();
}

shared_ptr<DuckDBPyConnection> DuckDBPyConnection::Begin() {
	Execute("BEGIN TRANSACTION");
	return shared_from_this();
}

shared_ptr<DuckDBPyConnection> DuckDBPyConnection::Commit() {
	if (connection->context->transaction.IsAutoCommit()) {
		return shared_from_this();
	}
	Execute("COMMIT");
	return shared_from_this();
}

shared_ptr<DuckDBPyConnection> DuckDBPyConnection::Rollback() {
	Execute("ROLLBACK");
	return shared_from_this();
}

Optional<py::list> DuckDBPyConnection::GetDescription() {
	if (!result) {
		return py::none();
	}
	return result->Description();
}

void DuckDBPyConnection::Close() {
	result = nullptr;
	connection = nullptr;
	database = nullptr;
	for (auto &cur : cursors) {
		cur->Close();
	}
	cursors.clear();
}

void DuckDBPyConnection::InstallExtension(const string &extension, bool force_install) {
	ExtensionHelper::InstallExtension(*connection->context, extension, force_install);
}

void DuckDBPyConnection::LoadExtension(const string &extension) {
	ExtensionHelper::LoadExternalExtension(*connection->context, extension);
}

// cursor() is stupid
shared_ptr<DuckDBPyConnection> DuckDBPyConnection::Cursor() {
	if (!connection) {
		throw ConnectionException("Connection has already been closed");
	}
	auto res = make_shared<DuckDBPyConnection>();
	res->database = database;
	res->connection = make_unique<Connection>(*res->database);
	cursors.push_back(res);
	return res;
}

// these should be functions on the result but well
Optional<py::tuple> DuckDBPyConnection::FetchOne() {
	if (!result) {
		throw InvalidInputException("No open result set");
	}
	return result->FetchOne();
}

py::list DuckDBPyConnection::FetchMany(idx_t size) {
	if (!result) {
		throw InvalidInputException("No open result set");
	}
	return result->FetchMany(size);
}

py::list DuckDBPyConnection::FetchAll() {
	if (!result) {
		throw InvalidInputException("No open result set");
	}
	return result->FetchAll();
}

py::dict DuckDBPyConnection::FetchNumpy() {
	if (!result) {
		throw InvalidInputException("No open result set");
	}
	return result->FetchNumpyInternal();
}

DataFrame DuckDBPyConnection::FetchDF(bool date_as_object) {
	if (!result) {
		throw InvalidInputException("No open result set");
	}
	return result->FetchDF(date_as_object);
}

DataFrame DuckDBPyConnection::FetchDFChunk(const idx_t vectors_per_chunk, bool date_as_object) const {
	if (!result) {
		throw InvalidInputException("No open result set");
	}
	return result->FetchDFChunk(vectors_per_chunk, date_as_object);
}

duckdb::pyarrow::Table DuckDBPyConnection::FetchArrow(idx_t chunk_size) {
	if (!result) {
		throw InvalidInputException("No open result set");
	}
	return result->ToArrowTable(chunk_size);
}

py::dict DuckDBPyConnection::FetchPyTorch() {
	if (!result) {
		throw InvalidInputException("No open result set");
	}
	return result->FetchPyTorch();
}

py::dict DuckDBPyConnection::FetchTF() {
	if (!result) {
		throw InvalidInputException("No open result set");
	}
	return result->FetchTF();
}

PolarsDataFrame DuckDBPyConnection::FetchPolars(idx_t chunk_size) {
	auto arrow = FetchArrow(chunk_size);
	return py::cast<PolarsDataFrame>(py::module::import("polars").attr("DataFrame")(arrow));
}

duckdb::pyarrow::RecordBatchReader DuckDBPyConnection::FetchRecordBatchReader(const idx_t chunk_size) const {
	if (!result) {
		throw InvalidInputException("No open result set");
	}
	return result->FetchRecordBatchReader(chunk_size);
}

static void CreateArrowScan(py::object entry, TableFunctionRef &table_function,
                            vector<unique_ptr<ParsedExpression>> &children, ClientConfig &config) {
	string name = "arrow_" + GenerateRandomName();
	auto stream_factory = make_unique<PythonTableArrowArrayStreamFactory>(entry.ptr(), config);
	auto stream_factory_produce = PythonTableArrowArrayStreamFactory::Produce;
	auto stream_factory_get_schema = PythonTableArrowArrayStreamFactory::GetSchema;

	children.push_back(make_unique<ConstantExpression>(Value::POINTER((uintptr_t)stream_factory.get())));
	children.push_back(make_unique<ConstantExpression>(Value::POINTER((uintptr_t)stream_factory_produce)));
	children.push_back(make_unique<ConstantExpression>(Value::POINTER((uintptr_t)stream_factory_get_schema)));

	table_function.function = make_unique<FunctionExpression>("arrow_scan", std::move(children));
	table_function.external_dependency =
	    make_unique<PythonDependencies>(make_unique<RegisteredArrow>(std::move(stream_factory), entry));
}

static unique_ptr<TableRef> TryReplacement(py::dict &dict, py::str &table_name, ClientConfig &config,
                                           py::object &current_frame) {
	if (!dict.contains(table_name)) {
		// not present in the globals
		return nullptr;
	}
	auto entry = dict[table_name];
	auto table_function = make_unique<TableFunctionRef>();
	vector<unique_ptr<ParsedExpression>> children;
	if (DuckDBPyConnection::IsPandasDataframe(entry)) {
		string name = "df_" + GenerateRandomName();
		auto new_df = PandasScanFunction::PandasReplaceCopiedNames(entry);
		children.push_back(make_unique<ConstantExpression>(Value::POINTER((uintptr_t)new_df.ptr())));
		table_function->function = make_unique<FunctionExpression>("pandas_scan", std::move(children));
		table_function->external_dependency = make_unique<PythonDependencies>(make_unique<RegisteredObject>(entry),
		                                                                      make_unique<RegisteredObject>(new_df));
	} else if (DuckDBPyConnection::IsAcceptedArrowObject(entry)) {
		CreateArrowScan(entry, *table_function, children, config);
	} else if (DuckDBPyRelation::IsRelation(entry)) {
		auto pyrel = py::cast<DuckDBPyRelation *>(entry);
		// create a subquery from the underlying relation object
		auto select = make_unique<SelectStatement>();
		select->node = pyrel->GetRel().GetQueryNode();

		auto subquery = make_unique<SubqueryRef>(std::move(select));
		return std::move(subquery);
	} else if (PolarsDataFrame::IsDataFrame(entry)) {
		auto arrow_dataset = entry.attr("to_arrow")();
		CreateArrowScan(arrow_dataset, *table_function, children, config);
	} else if (PolarsDataFrame::IsLazyFrame(entry)) {
		auto materialized = entry.attr("collect")();
		auto arrow_dataset = materialized.attr("to_arrow")();
		CreateArrowScan(arrow_dataset, *table_function, children, config);
	} else {
		std::string location = py::cast<py::str>(current_frame.attr("f_code").attr("co_filename"));
		location += ":";
		location += py::cast<py::str>(current_frame.attr("f_lineno"));
		std::string cpp_table_name = table_name;
		auto py_object_type = string(py::str(entry.get_type().attr("__name__")));

		throw InvalidInputException(
		    "Python Object \"%s\" of type \"%s\" found on line \"%s\" not suitable for replacement scans.\nMake sure "
		    "that \"%s\" is either a pandas.DataFrame, duckdb.DuckDBPyRelation, pyarrow Table, Dataset, "
		    "RecordBatchReader, or Scanner",
		    cpp_table_name, py_object_type, location, cpp_table_name);
	}
	return std::move(table_function);
}

static unique_ptr<TableRef> ScanReplacement(ClientContext &context, const string &table_name,
                                            ReplacementScanData *data) {
	py::gil_scoped_acquire acquire;
	auto py_table_name = py::str(table_name);
	// Here we do an exhaustive search on the frame lineage
	auto current_frame = py::module::import("inspect").attr("currentframe")();
	while (hasattr(current_frame, "f_locals")) {
		auto local_dict = py::reinterpret_borrow<py::dict>(current_frame.attr("f_locals"));
		// search local dictionary
		if (local_dict) {
			auto result = TryReplacement(local_dict, py_table_name, context.config, current_frame);
			if (result) {
				return result;
			}
		}
		// search global dictionary
		auto global_dict = py::reinterpret_borrow<py::dict>(current_frame.attr("f_globals"));
		if (global_dict) {
			auto result = TryReplacement(global_dict, py_table_name, context.config, current_frame);
			if (result) {
				return result;
			}
		}
		current_frame = current_frame.attr("f_back");
	}
	// Not found :(
	return nullptr;
}

unordered_map<string, string> TransformPyConfigDict(const py::dict &py_config_dict) {
	unordered_map<string, string> config_dict;
	for (auto &kv : py_config_dict) {
		auto key = py::str(kv.first);
		auto val = py::str(kv.second);
		config_dict[key] = val;
	}
	return config_dict;
}

void CreateNewInstance(DuckDBPyConnection &res, const string &database, DBConfig &config) {
	// We don't cache unnamed memory instances (i.e., :memory:)
	bool cache_instance = database != ":memory:" && !database.empty();
	res.database = instance_cache.CreateInstance(database, config, cache_instance);
	res.connection = make_unique<Connection>(*res.database);
	auto &context = *res.connection->context;
	PandasScanFunction scan_fun;
	CreateTableFunctionInfo scan_info(scan_fun);
	MapFunction map_fun;
	CreateTableFunctionInfo map_info(map_fun);
	auto &catalog = Catalog::GetSystemCatalog(context);
	context.transaction.BeginTransaction();
	catalog.CreateTableFunction(context, &scan_info);
	catalog.CreateTableFunction(context, &map_info);
	context.transaction.Commit();
	auto &db_config = res.database->instance->config;
	db_config.AddExtensionOption("pandas_analyze_sample",
	                             "The maximum number of rows to sample when analyzing a pandas object column.",
	                             LogicalType::UBIGINT, Value::UBIGINT(1000));
	if (db_config.options.enable_external_access) {
		db_config.replacement_scans.emplace_back(ScanReplacement);
	}
}

static bool HasJupyterProgressBarDependencies() {
	auto &import_cache = *DuckDBPyConnection::ImportCache();
	if (!import_cache.ipywidgets().IsLoaded()) {
		// ipywidgets not installed, needed to support the progress bar
		return false;
	}
	return true;
}

static void SetDefaultConfigArguments(ClientContext &context) {
	if (!DuckDBPyConnection::IsInteractive()) {
		// Don't need to set any special default arguments
		return;
	}

	auto &config = ClientConfig::GetConfig(context);
	config.enable_progress_bar = true;

	if (!DuckDBPyConnection::IsJupyter()) {
		return;
	}
	if (!HasJupyterProgressBarDependencies()) {
		// Disable progress bar altogether
		config.system_progress_bar_disable_reason =
		    "required package 'ipywidgets' is missing, which is needed to render progress bars in Jupyter";
		config.enable_progress_bar = false;
		return;
	}

	// Set the function used to create the display for the progress bar
	context.config.display_create_func = JupyterProgressBarDisplay::Create;
}

static shared_ptr<DuckDBPyConnection> FetchOrCreateInstance(const string &database, DBConfig &config) {
	auto res = make_shared<DuckDBPyConnection>();
	res->database = instance_cache.GetInstance(database, config);
	if (!res->database) {
		//! No cached database, we must create a new instance
		CreateNewInstance(*res, database, config);
		return res;
	}
	res->connection = make_unique<Connection>(*res->database);
	return res;
}

shared_ptr<DuckDBPyConnection> DuckDBPyConnection::Connect(const string &database, bool read_only,
                                                           const py::dict &config_options) {
	auto config_dict = TransformPyConfigDict(config_options);
	DBConfig config(config_dict, read_only);

	auto res = FetchOrCreateInstance(database, config);
	auto &client_context = *res->connection->context;
	SetDefaultConfigArguments(client_context);
	return res;
}

vector<Value> DuckDBPyConnection::TransformPythonParamList(const py::handle &params) {
	vector<Value> args;
	args.reserve(py::len(params));

	for (auto param : params) {
		args.emplace_back(TransformPythonValue(param, LogicalType::UNKNOWN, false));
	}
	return args;
}

shared_ptr<DuckDBPyConnection> DuckDBPyConnection::DefaultConnection() {
	if (!default_connection) {
		py::dict config_dict;
		default_connection = DuckDBPyConnection::Connect(":memory:", false, config_dict);
	}
	return default_connection;
}

PythonImportCache *DuckDBPyConnection::ImportCache() {
	if (!import_cache) {
		import_cache = make_shared<PythonImportCache>();
	}
	return import_cache.get();
}

ModifiedMemoryFileSystem &DuckDBPyConnection::GetObjectFileSystem() {
	if (!internal_object_filesystem) {
		D_ASSERT(!FileSystemIsRegistered("DUCKDB_INTERNAL_OBJECTSTORE"));
<<<<<<< HEAD
		auto &py_import_cache = *ImportCache();
		internal_object_filesystem =
		    make_shared<ModifiedMemoryFileSystem>(py_import_cache.pyduckdb().filesystem.modified_memory_filesystem()());
=======
		auto &import_cache_py = *ImportCache();
		internal_object_filesystem =
		    make_shared<ModifiedMemoryFileSystem>(import_cache_py.pyduckdb().filesystem.modified_memory_filesystem()());
>>>>>>> d1518bdf
		auto &abstract_fs = (AbstractFileSystem &)*internal_object_filesystem;
		RegisterFilesystem(abstract_fs);
	}
	return *internal_object_filesystem;
}

bool DuckDBPyConnection::IsInteractive() {
	return DuckDBPyConnection::environment != PythonEnvironmentType::NORMAL;
}

shared_ptr<DuckDBPyConnection> DuckDBPyConnection::Enter() {
	return shared_from_this();
}

bool DuckDBPyConnection::Exit(DuckDBPyConnection &self, const py::object &exc_type, const py::object &exc,
                              const py::object &traceback) {
	self.Close();
	if (exc_type.ptr() != Py_None) {
		return false;
	}
	return true;
}

void DuckDBPyConnection::Cleanup() {
	default_connection.reset();
	import_cache.reset();
}

bool DuckDBPyConnection::IsPandasDataframe(const py::object &object) {
	if (!ModuleIsLoaded<PandasCacheItem>()) {
		return false;
	}
<<<<<<< HEAD
	auto &py_import_cache = *DuckDBPyConnection::ImportCache();
	return py_import_cache.pandas().DataFrame.IsInstance(object);
}

bool DuckDBPyConnection::IsAcceptedArrowObject(const py::object &object) {
	if (!ModuleIsLoaded<ArrowLibCacheItem>()) {
		return false;
	}
	auto &py_import_cache = *DuckDBPyConnection::ImportCache();
	if (py_import_cache.arrow_lib().Table.IsInstance(object) ||
	    py_import_cache.arrow_lib().RecordBatchReader.IsInstance(object)) {
		return true;
	}
	if (!ModuleIsLoaded<ArrowDatasetCacheItem>()) {
		return false;
	}
	return py_import_cache.arrow_dataset().Dataset.IsInstance(object) ||
	       py_import_cache.arrow_dataset().Scanner.IsInstance(object);
=======
	auto &import_cache_py = *DuckDBPyConnection::ImportCache();
	return import_cache_py.pandas().DataFrame.IsInstance(object);
}

bool DuckDBPyConnection::IsPolarsDataframe(const py::object &object) {
	if (!ModuleIsLoaded<PolarsCacheItem>()) {
		return false;
	}
	auto &import_cache_py = *DuckDBPyConnection::ImportCache();
	return import_cache_py.polars().DataFrame.IsInstance(object) ||
	       import_cache_py.polars().LazyFrame.IsInstance(object);
>>>>>>> d1518bdf
}

bool DuckDBPyConnection::IsAcceptedArrowObject(const py::object &object) {
	if (!ModuleIsLoaded<ArrowCacheItem>()) {
		return false;
	}
	auto &import_cache_py = *DuckDBPyConnection::ImportCache();
	return import_cache_py.arrow().lib.Table.IsInstance(object) ||
	       import_cache_py.arrow().lib.RecordBatchReader.IsInstance(object) ||
	       import_cache_py.arrow().dataset.Dataset.IsInstance(object) ||
	       import_cache_py.arrow().dataset.Scanner.IsInstance(object);
}

} // namespace duckdb<|MERGE_RESOLUTION|>--- conflicted
+++ resolved
@@ -1358,15 +1358,9 @@
 ModifiedMemoryFileSystem &DuckDBPyConnection::GetObjectFileSystem() {
 	if (!internal_object_filesystem) {
 		D_ASSERT(!FileSystemIsRegistered("DUCKDB_INTERNAL_OBJECTSTORE"));
-<<<<<<< HEAD
-		auto &py_import_cache = *ImportCache();
-		internal_object_filesystem =
-		    make_shared<ModifiedMemoryFileSystem>(py_import_cache.pyduckdb().filesystem.modified_memory_filesystem()());
-=======
 		auto &import_cache_py = *ImportCache();
 		internal_object_filesystem =
 		    make_shared<ModifiedMemoryFileSystem>(import_cache_py.pyduckdb().filesystem.modified_memory_filesystem()());
->>>>>>> d1518bdf
 		auto &abstract_fs = (AbstractFileSystem &)*internal_object_filesystem;
 		RegisterFilesystem(abstract_fs);
 	}
@@ -1399,7 +1393,6 @@
 	if (!ModuleIsLoaded<PandasCacheItem>()) {
 		return false;
 	}
-<<<<<<< HEAD
 	auto &py_import_cache = *DuckDBPyConnection::ImportCache();
 	return py_import_cache.pandas().DataFrame.IsInstance(object);
 }
@@ -1418,30 +1411,7 @@
 	}
 	return py_import_cache.arrow_dataset().Dataset.IsInstance(object) ||
 	       py_import_cache.arrow_dataset().Scanner.IsInstance(object);
-=======
-	auto &import_cache_py = *DuckDBPyConnection::ImportCache();
-	return import_cache_py.pandas().DataFrame.IsInstance(object);
-}
-
-bool DuckDBPyConnection::IsPolarsDataframe(const py::object &object) {
-	if (!ModuleIsLoaded<PolarsCacheItem>()) {
-		return false;
-	}
-	auto &import_cache_py = *DuckDBPyConnection::ImportCache();
-	return import_cache_py.polars().DataFrame.IsInstance(object) ||
-	       import_cache_py.polars().LazyFrame.IsInstance(object);
->>>>>>> d1518bdf
-}
-
-bool DuckDBPyConnection::IsAcceptedArrowObject(const py::object &object) {
-	if (!ModuleIsLoaded<ArrowCacheItem>()) {
-		return false;
-	}
-	auto &import_cache_py = *DuckDBPyConnection::ImportCache();
-	return import_cache_py.arrow().lib.Table.IsInstance(object) ||
-	       import_cache_py.arrow().lib.RecordBatchReader.IsInstance(object) ||
-	       import_cache_py.arrow().dataset.Dataset.IsInstance(object) ||
-	       import_cache_py.arrow().dataset.Scanner.IsInstance(object);
-}
+}
+
 
 } // namespace duckdb