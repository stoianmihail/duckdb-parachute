//===----------------------------------------------------------------------===//
//                         DuckDB
//
// duckdb_python/pyresult.hpp
//
//
//===----------------------------------------------------------------------===//

#pragma once

#include "duckdb_python/pybind_wrapper.hpp"
#include "duckdb.hpp"
#include "arrow_array_stream.hpp"
#include "duckdb/main/external_dependencies.hpp"
#include "duckdb_python/pandas_type.hpp"
#include "duckdb_python/registered_py_object.hpp"
#include "duckdb_python/pyresult.hpp"
#include "duckdb/parser/statement/explain_statement.hpp"
#include "duckdb_python/explain_enum.hpp"

namespace duckdb {

struct DuckDBPyConnection;

class PythonDependencies : public ExternalDependency {
public:
	explicit PythonDependencies(py::function map_function)
	    : ExternalDependency(ExternalDependenciesType::PYTHON_DEPENDENCY), map_function(std::move(map_function)) {};
	explicit PythonDependencies(unique_ptr<RegisteredObject> py_object)
	    : ExternalDependency(ExternalDependenciesType::PYTHON_DEPENDENCY) {
		py_object_list.push_back(std::move(py_object));
	};
	explicit PythonDependencies(unique_ptr<RegisteredObject> py_object_original,
	                            unique_ptr<RegisteredObject> py_object_copy)
	    : ExternalDependency(ExternalDependenciesType::PYTHON_DEPENDENCY) {
		py_object_list.push_back(std::move(py_object_original));
		py_object_list.push_back(std::move(py_object_copy));
	};
	py::function map_function;
	vector<unique_ptr<RegisteredObject>> py_object_list;
};

struct DuckDBPyRelation {
public:
	explicit DuckDBPyRelation(shared_ptr<Relation> rel);
	explicit DuckDBPyRelation(unique_ptr<DuckDBPyResult> result);

public:
	static void Initialize(py::handle &m);

	py::list Description();

	void Close();

	unique_ptr<DuckDBPyRelation> GetAttribute(const string &name);

	static unique_ptr<DuckDBPyRelation> FromDf(const DataFrame &df, shared_ptr<DuckDBPyConnection> conn = nullptr);

	static unique_ptr<DuckDBPyRelation> Values(py::object values = py::list(),
	                                           shared_ptr<DuckDBPyConnection> conn = nullptr);

	static unique_ptr<DuckDBPyRelation> FromQuery(const string &query, const string &alias,
	                                              shared_ptr<DuckDBPyConnection> conn = nullptr);

	static unique_ptr<DuckDBPyRelation> RunQuery(const string &query, const string &alias,
	                                             shared_ptr<DuckDBPyConnection> conn = nullptr);

	static unique_ptr<DuckDBPyRelation> FromParquet(const string &file_glob, bool binary_as_string,
	                                                bool file_row_number, bool filename, bool hive_partitioning,
	                                                bool union_by_name, shared_ptr<DuckDBPyConnection> conn = nullptr);

	static unique_ptr<DuckDBPyRelation> FromParquets(const vector<string> &file_globs, bool binary_as_string,
	                                                 bool file_row_number, bool filename, bool hive_partitioning,
	                                                 bool union_by_name, shared_ptr<DuckDBPyConnection> conn = nullptr);

	static unique_ptr<DuckDBPyRelation> FromSubstrait(py::bytes &proto, shared_ptr<DuckDBPyConnection> conn = nullptr);

	static unique_ptr<DuckDBPyRelation> GetSubstrait(const string &query, shared_ptr<DuckDBPyConnection> conn = nullptr,
	                                                 bool enable_optimizer = true);

	static unique_ptr<DuckDBPyRelation>
	GetSubstraitJSON(const string &query, shared_ptr<DuckDBPyConnection> conn = nullptr, bool enable_optimizer = true);
	static unique_ptr<DuckDBPyRelation> FromSubstraitJSON(const string &json,
	                                                      shared_ptr<DuckDBPyConnection> conn = nullptr);

	static unique_ptr<DuckDBPyRelation> FromParquetDefault(const string &filename,
	                                                       shared_ptr<DuckDBPyConnection> conn = nullptr);

	static unique_ptr<DuckDBPyRelation> FromArrow(py::object &arrow_object,
	                                              shared_ptr<DuckDBPyConnection> conn = nullptr);

	unique_ptr<DuckDBPyRelation> Project(const string &expr);

	static unique_ptr<DuckDBPyRelation> ProjectDf(const DataFrame &df, const string &expr,
	                                              shared_ptr<DuckDBPyConnection> conn = nullptr);

	py::str GetAlias();

	unique_ptr<DuckDBPyRelation> SetAlias(const string &expr);

	static unique_ptr<DuckDBPyRelation> AliasDF(const DataFrame &df, const string &expr,
	                                            shared_ptr<DuckDBPyConnection> conn = nullptr);

	unique_ptr<DuckDBPyRelation> Filter(const string &expr);

	static unique_ptr<DuckDBPyRelation> FilterDf(const DataFrame &df, const string &expr,
	                                             shared_ptr<DuckDBPyConnection> conn = nullptr);

	unique_ptr<DuckDBPyRelation> Limit(int64_t n, int64_t offset = 0);

	static unique_ptr<DuckDBPyRelation> LimitDF(const DataFrame &df, int64_t n,
	                                            shared_ptr<DuckDBPyConnection> conn = nullptr);

	unique_ptr<DuckDBPyRelation> Order(const string &expr);

	static unique_ptr<DuckDBPyRelation> OrderDf(const DataFrame &df, const string &expr,
	                                            shared_ptr<DuckDBPyConnection> conn = nullptr);

	unique_ptr<DuckDBPyRelation> Aggregate(const string &expr, const string &groups = "");

	unique_ptr<DuckDBPyRelation> GenericAggregator(const string &function_name, const string &aggregated_columns,
	                                               const string &groups = "", const string &function_parameter = "",
	                                               const string &projected_columns = "");

	unique_ptr<DuckDBPyRelation> Sum(const string &sum_columns, const string &groups = "");

	unique_ptr<DuckDBPyRelation> Count(const string &count_columns, const string &groups = "");

	unique_ptr<DuckDBPyRelation> Median(const string &median_columns, const string &groups = "");

	unique_ptr<DuckDBPyRelation> Quantile(const string &q, const string &quantile_columns, const string &groups = "");

	unique_ptr<DuckDBPyRelation> Min(const string &min_columns, const string &groups = "");

	unique_ptr<DuckDBPyRelation> Max(const string &max_columns, const string &groups = "");

	unique_ptr<DuckDBPyRelation> Mean(const string &mean_columns, const string &groups = "");

	unique_ptr<DuckDBPyRelation> Var(const string &var_columns, const string &groups = "");

	unique_ptr<DuckDBPyRelation> STD(const string &std_columns, const string &groups = "");

	unique_ptr<DuckDBPyRelation> ValueCounts(const string &std_columns, const string &groups = "");

	unique_ptr<DuckDBPyRelation> MAD(const string &aggr_columns, const string &groups = "");

	unique_ptr<DuckDBPyRelation> Mode(const string &aggr_columns, const string &groups = "");

	unique_ptr<DuckDBPyRelation> Abs(const string &aggr_columns);
	unique_ptr<DuckDBPyRelation> Prod(const string &aggr_columns, const string &groups = "");

	unique_ptr<DuckDBPyRelation> Skew(const string &aggr_columns, const string &groups = "");

	unique_ptr<DuckDBPyRelation> Kurt(const string &aggr_columns, const string &groups = "");

	unique_ptr<DuckDBPyRelation> SEM(const string &aggr_columns, const string &groups = "");

	unique_ptr<DuckDBPyRelation> Describe();

	string ToSQL();

	duckdb::pyarrow::RecordBatchReader FetchRecordBatchReader(idx_t chunk_size);

	idx_t Length();

	py::tuple Shape();

	unique_ptr<DuckDBPyRelation> Unique(const string &aggr_columns);

	unique_ptr<DuckDBPyRelation> GenericWindowFunction(const string &function_name, const string &aggr_columns);
	unique_ptr<DuckDBPyRelation> CumSum(const string &aggr_columns);
	unique_ptr<DuckDBPyRelation> CumProd(const string &aggr_columns);
	unique_ptr<DuckDBPyRelation> CumMax(const string &aggr_columns);
	unique_ptr<DuckDBPyRelation> CumMin(const string &aggr_columns);

	static unique_ptr<DuckDBPyRelation> AggregateDF(const DataFrame &df, const string &expr, const string &groups = "",
	                                                shared_ptr<DuckDBPyConnection> conn = nullptr);

	unique_ptr<DuckDBPyRelation> Distinct();

	static unique_ptr<DuckDBPyRelation> DistinctDF(const DataFrame &df, shared_ptr<DuckDBPyConnection> conn = nullptr);

	DataFrame FetchDF(bool date_as_object);

	Optional<py::tuple> FetchOne();

	py::list FetchAll();

	py::list FetchMany(idx_t size);

	py::dict FetchNumpy();

	py::dict FetchPyTorch();

	py::dict FetchTF();

	py::dict FetchNumpyInternal(bool stream = false, idx_t vectors_per_chunk = 1);

	DataFrame FetchDFChunk(idx_t vectors_per_chunk, bool date_as_object);

	duckdb::pyarrow::Table ToArrowTable(idx_t batch_size);

	PolarsDataFrame ToPolars(idx_t batch_size);

	duckdb::pyarrow::RecordBatchReader ToRecordBatch(idx_t batch_size);

	unique_ptr<DuckDBPyRelation> Union(DuckDBPyRelation *other);

	unique_ptr<DuckDBPyRelation> Except(DuckDBPyRelation *other);

	unique_ptr<DuckDBPyRelation> Intersect(DuckDBPyRelation *other);

	unique_ptr<DuckDBPyRelation> Map(py::function fun);

	unique_ptr<DuckDBPyRelation> Join(DuckDBPyRelation *other, const string &condition, const string &type);

	void ToParquet(const string &filename, const py::object &compression = py::none());

	void ToCSV(const string &filename, const py::object &sep = py::none(), const py::object &na_rep = py::none(),
	           const py::object &header = py::none(), const py::object &quotechar = py::none(),
	           const py::object &escapechar = py::none(), const py::object &date_format = py::none(),
	           const py::object &timestamp_format = py::none(), const py::object &quoting = py::none(),
	           const py::object &encoding = py::none(), const py::object &compression = py::none());

	static void WriteCsvDF(const DataFrame &df, const string &file, shared_ptr<DuckDBPyConnection> conn = nullptr);

	// should this return a rel with the new view?
	unique_ptr<DuckDBPyRelation> CreateView(const string &view_name, bool replace = true);

	unique_ptr<DuckDBPyRelation> Query(const string &view_name, const string &sql_query);

	// Update the internal result of the relation
	DuckDBPyRelation &Execute();

	static unique_ptr<DuckDBPyRelation> QueryDF(const DataFrame &df, const string &view_name, const string &sql_query,
	                                            shared_ptr<DuckDBPyConnection> conn = nullptr);

	void InsertInto(const string &table);

	void Insert(const py::object &params = py::list());

	void Create(const string &table);

	py::str Type();
	py::list Columns();
	py::list ColumnTypes();

	string ToString();
	void Print();

	string Explain(ExplainType type);

	static bool IsRelation(const py::object &object);

	Relation &GetRel();

private:
	string GenerateExpressionList(const string &function_name, const string &aggregated_columns,
	                              const string &groups = "", const string &function_parameter = "",
	                              const string &projected_columns = "", const string &window_function = "");
	string GenerateExpressionList(const string &function_name, const vector<string> &aggregated_columns,
	                              const string &groups = "", const string &function_parameter = "",
	                              const string &projected_columns = "", const string &window_function = "");
	void AssertResult() const;
	void AssertResultOpen() const;
	void AssertRelation() const;
<<<<<<< HEAD
	void ExecuteOrThrow();
	unique_ptr<QueryResult> ExecuteInternal();
	bool ContainsColumnByName(const string &name) const;
=======
	void ExecuteOrThrow(bool stream_result = false);
	unique_ptr<QueryResult> ExecuteInternal(bool stream_result = false);
>>>>>>> 0e959820

private:
	shared_ptr<Relation> rel;
	vector<LogicalType> types;
	vector<string> names;
	unique_ptr<DuckDBPyResult> result;
	std::string rendered_result;
};

} // namespace duckdb<|MERGE_RESOLUTION|>--- conflicted
+++ resolved
@@ -264,14 +264,9 @@
 	void AssertResult() const;
 	void AssertResultOpen() const;
 	void AssertRelation() const;
-<<<<<<< HEAD
-	void ExecuteOrThrow();
-	unique_ptr<QueryResult> ExecuteInternal();
 	bool ContainsColumnByName(const string &name) const;
-=======
 	void ExecuteOrThrow(bool stream_result = false);
 	unique_ptr<QueryResult> ExecuteInternal(bool stream_result = false);
->>>>>>> 0e959820
 
 private:
 	shared_ptr<Relation> rel;
