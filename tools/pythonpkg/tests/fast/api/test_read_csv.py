--- conflicted
+++ resolved
@@ -631,7 +631,14 @@
             rel = duckdb_cursor.read_csv(file, **options)
             res = rel.fetchall()
 
-<<<<<<< HEAD
+    def test_read_comment(self, tmp_path):
+        file1 = tmp_path / "file1.csv"
+        file1.write_text('one|two|three|four\n1|2|3|4#|5|6\n#bla\n1|2|3|4\n')
+
+        con = duckdb.connect()
+        rel = con.read_csv(str(file1), columns={'a': 'VARCHAR'}, auto_detect=False, header=False, comment='#')
+        assert rel.fetchall() == [('one|two|three|four',), ('1|2|3|4',), ('1|2|3|4',)]
+
     def test_union_by_name(self, tmp_path):
         file1 = tmp_path / "file1.csv"
         file1.write_text('one|two|three|four\n1|2|3|4')
@@ -644,13 +651,4 @@
         file_path = tmp_path / "file*.csv"
         rel = con.read_csv(file_path, union_by_name=True)
         assert rel.columns == ['one', 'two', 'three', 'four', 'five']
-        assert rel.fetchall() == [(1, 2, 3, 4, None), (None, 2, 3, 4, 5)]
-=======
-    def test_read_comment(self, tmp_path):
-        file1 = tmp_path / "file1.csv"
-        file1.write_text('one|two|three|four\n1|2|3|4#|5|6\n#bla\n1|2|3|4\n')
-
-        con = duckdb.connect()
-        rel = con.read_csv(str(file1), columns={'a': 'VARCHAR'}, auto_detect=False, header=False, comment='#')
-        assert rel.fetchall() == [('one|two|three|four',), ('1|2|3|4',), ('1|2|3|4',)]
->>>>>>> eecb1b42
+        assert rel.fetchall() == [(1, 2, 3, 4, None), (None, 2, 3, 4, 5)]