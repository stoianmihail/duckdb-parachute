--- conflicted
+++ resolved
@@ -6,12 +6,8 @@
   include_directories(../../third_party/utf8proc/include)
   include_directories(linenoise/include)
 endif()
-<<<<<<< HEAD
-set(SHELL_SOURCES ${SHELL_SOURCES} shell.cpp shell_renderer.cpp)
-=======
 set(SHELL_SOURCES ${SHELL_SOURCES} shell.cpp shell_renderer.cpp
                   shell_highlight.cpp)
->>>>>>> 44c3e83b
 
 option(STATIC_LIBCPP "Statically link CLI to libc++" FALSE)
 
