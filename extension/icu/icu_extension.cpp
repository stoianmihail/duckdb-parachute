#define DUCKDB_EXTENSION_MAIN

#include "duckdb/catalog/catalog.hpp"
#include "duckdb/common/string_util.hpp"
#include "duckdb/common/vector_operations/unary_executor.hpp"
#include "duckdb/execution/expression_executor.hpp"
#include "duckdb/function/scalar_function.hpp"
#include "duckdb/main/config.hpp"
#include "duckdb/main/connection.hpp"
#include "duckdb/main/database.hpp"
#include "duckdb/main/extension_util.hpp"
#include "duckdb/parser/parsed_data/create_collation_info.hpp"
#include "duckdb/parser/parsed_data/create_scalar_function_info.hpp"
#include "duckdb/parser/parsed_data/create_table_function_info.hpp"
#include "duckdb/planner/expression/bound_function_expression.hpp"
#include "include/icu-dateadd.hpp"
#include "include/icu-datepart.hpp"
#include "include/icu-datesub.hpp"
#include "include/icu-datetrunc.hpp"
#include "include/icu-list-range.hpp"
#include "include/icu-makedate.hpp"
#include "include/icu-strptime.hpp"
#include "include/icu-table-range.hpp"
#include "include/icu-timebucket.hpp"
#include "include/icu-timezone.hpp"
#include "include/icu_extension.hpp"
#include "unicode/calendar.h"
#include "unicode/coll.h"
#include "unicode/errorcode.h"
#include "unicode/sortkey.h"
#include "unicode/stringpiece.h"
#include "unicode/timezone.h"
#include "unicode/ucol.h"


#include <cassert>

namespace duckdb {

struct IcuBindData : public FunctionData {
	duckdb::unique_ptr<icu::Collator> collator;
	string language;
	string country;

	IcuBindData(duckdb::unique_ptr<icu::Collator> collator_p): collator(std::move(collator_p)) {
	}

	IcuBindData(string language_p, string country_p) : language(std::move(language_p)), country(std::move(country_p)) {
		UErrorCode status = U_ZERO_ERROR;
		auto locale = icu::Locale(language.c_str(), country.c_str());
		if (locale.isBogus()) {
			throw InvalidInputException("Locale is bogus!?");
		}
		this->collator = duckdb::unique_ptr<icu::Collator>(icu::Collator::createInstance(locale, status));
		if (U_FAILURE(status)) {
			auto error_name = u_errorName(status);
			throw InvalidInputException("Failed to create ICU collator: %s (language: %s, country: %s)", error_name,
			                            language, country);
		}
	}

	duckdb::unique_ptr<FunctionData> Copy() const override {
		return make_uniq<IcuBindData>(language, country);
	}

	bool Equals(const FunctionData &other_p) const override {
		auto &other = other_p.Cast<IcuBindData>();
		return language == other.language && country == other.country;
	}

	static void Serialize(Serializer &serializer, const optional_ptr<FunctionData> bind_data_p,
	                      const ScalarFunction &function) {
		auto &bind_data = bind_data_p->Cast<IcuBindData>();
		serializer.WriteProperty(100, "language", bind_data.language);
		serializer.WriteProperty(101, "country", bind_data.country);
	}

	static unique_ptr<FunctionData> Deserialize(Deserializer &deserializer, ScalarFunction &function) {
		string language;
		string country;
		deserializer.ReadProperty(100, "language", language);
		deserializer.ReadProperty(101, "country", country);

		return make_uniq<IcuBindData>(language, country);
	}

	static const string FUNCTION_PREFIX;

	static string EncodeFunctionName(const string &collation) {
		return FUNCTION_PREFIX + collation;
	}
	static string DecodeFunctionName(const string &fname) {
		return fname.substr(FUNCTION_PREFIX.size());
	}
};

const string IcuBindData::FUNCTION_PREFIX = "icu_collate_";

static int32_t ICUGetSortKey(icu::Collator &collator, string_t input, duckdb::unique_ptr<char[]> &buffer,
                             int32_t &buffer_size) {
	icu::UnicodeString unicode_string =
	    icu::UnicodeString::fromUTF8(icu::StringPiece(input.GetData(), input.GetSize()));
	int32_t string_size = collator.getSortKey(unicode_string, reinterpret_cast<uint8_t *>(buffer.get()), buffer_size);
	if (string_size > buffer_size) {
		// have to resize the buffer
		buffer_size = string_size;
		buffer = duckdb::unique_ptr<char[]>(new char[buffer_size]);

		string_size = collator.getSortKey(unicode_string, reinterpret_cast<uint8_t *>(buffer.get()), buffer_size);
	}
	return string_size;
}

static void ICUCollateFunction(DataChunk &args, ExpressionState &state, Vector &result) {
	const char HEX_TABLE[] = {'0', '1', '2', '3', '4', '5', '6', '7', '8', '9', 'A', 'B', 'C', 'D', 'E', 'F'};

	auto &func_expr = state.expr.Cast<BoundFunctionExpression>();
	auto &info = func_expr.bind_info->Cast<IcuBindData>();
	auto &collator = *info.collator;

	duckdb::unique_ptr<char[]> buffer;
	int32_t buffer_size = 0;
	UnaryExecutor::Execute<string_t, string_t>(args.data[0], result, args.size(), [&](string_t input) {
		// create a sort key from the string
		const auto string_size = idx_t(ICUGetSortKey(collator, input, buffer, buffer_size));
		// convert the sort key to hexadecimal
		auto str_result = StringVector::EmptyString(result, (string_size - 1) * 2);
		auto str_data = str_result.GetDataWriteable();
		for (idx_t i = 0; i < string_size - 1; i++) {
			uint8_t byte = uint8_t(buffer[i]);
			D_ASSERT(byte != 0);
			str_data[i * 2] = HEX_TABLE[byte / 16];
			str_data[i * 2 + 1] = HEX_TABLE[byte % 16];
		}
		str_result.Finalize();
		// printf("%s: %s\n", input.GetString().c_str(), str_result.GetString().c_str());
		return str_result;
	});
}

static duckdb::unique_ptr<FunctionData> ICUCollateBind(ClientContext &context, ScalarFunction &bound_function,
                                                       vector<duckdb::unique_ptr<Expression>> &arguments) {

	const auto collation = IcuBindData::DecodeFunctionName(bound_function.name);
	auto splits = StringUtil::Split(collation, "_");
	if (splits.size() == 1) {
		return make_uniq<IcuBindData>(splits[0], "");
	} else if (splits.size() == 2) {
		return make_uniq<IcuBindData>(splits[0], splits[1]);
	} else {
		throw InvalidInputException("Expected one or two splits");
	}
}

static duckdb::unique_ptr<FunctionData> ICUSortKeyBind(ClientContext &context, ScalarFunction &bound_function,
                                                       vector<duckdb::unique_ptr<Expression>> &arguments) {
	if (!arguments[1]->IsFoldable()) {
		throw NotImplementedException("ICU_SORT_KEY(VARCHAR, VARCHAR) with non-constant collation is not supported");
	}
	Value val = ExpressionExecutor::EvaluateScalar(context, *arguments[1]).CastAs(context, LogicalType::VARCHAR);
	if (val.IsNull()) {
		throw NotImplementedException("ICU_SORT_KEY(VARCHAR, VARCHAR) expected a non-null collation");
	}
	auto splits = StringUtil::Split(StringValue::Get(val), "_");
	if (splits.size() == 1) {
		return make_uniq<IcuBindData>(splits[0], "");
	} else if (splits.size() == 2) {
		return make_uniq<IcuBindData>(splits[0], splits[1]);
	} else {
		throw InvalidInputException("Expected one or two splits");
	}
}

<<<<<<< HEAD
static void ICUCollateSerialize(Serializer &serializer, const optional_ptr<FunctionData> bind_data,
                                const ScalarFunction &function) {
	throw NotImplementedException("FIXME: serialize icu-collate");
}

static duckdb::unique_ptr<FunctionData> ICUCollateDeserialize(Deserializer &deserializer, ScalarFunction &function) {
	throw NotImplementedException("FIXME: serialize icu-collate");
}

static ScalarFunction GetICUFunction(const string &collation, bind_scalar_function_t bind_func = ICUCollateBind) {
	ScalarFunction result(collation, {LogicalType::VARCHAR}, LogicalType::VARCHAR, ICUCollateFunction, bind_func);
	result.serialize = ICUCollateSerialize;
	result.deserialize = ICUCollateDeserialize;
=======
static ScalarFunction GetICUCollateFunction(const string &collation) {
	string fname = IcuBindData::EncodeFunctionName(collation);
	ScalarFunction result(fname, {LogicalType::VARCHAR}, LogicalType::VARCHAR, ICUCollateFunction, ICUCollateBind);
	result.serialize = IcuBindData::Serialize;
	result.deserialize = IcuBindData::Deserialize;
>>>>>>> 57193072
	return result;
}

static void SetICUTimeZone(ClientContext &context, SetScope scope, Value &parameter) {
	icu::StringPiece utf8(StringValue::Get(parameter));
	const auto uid = icu::UnicodeString::fromUTF8(utf8);
	duckdb::unique_ptr<icu::TimeZone> tz(icu::TimeZone::createTimeZone(uid));
	if (*tz == icu::TimeZone::getUnknown()) {
		throw NotImplementedException("Unknown TimeZone setting");
	}
}

struct ICUCalendarData : public GlobalTableFunctionState {
	ICUCalendarData() {
		// All calendars are available in all locales
		UErrorCode status = U_ZERO_ERROR;
		calendars.reset(icu::Calendar::getKeywordValuesForLocale("calendar", icu::Locale::getDefault(), false, status));
	}

	duckdb::unique_ptr<icu::StringEnumeration> calendars;
};

static duckdb::unique_ptr<FunctionData> ICUCalendarBind(ClientContext &context, TableFunctionBindInput &input,
                                                        vector<LogicalType> &return_types, vector<string> &names) {
	names.emplace_back("name");
	return_types.emplace_back(LogicalType::VARCHAR);

	return nullptr;
}

static duckdb::unique_ptr<GlobalTableFunctionState> ICUCalendarInit(ClientContext &context,
                                                                    TableFunctionInitInput &input) {
	return make_uniq<ICUCalendarData>();
}

static void ICUCalendarFunction(ClientContext &context, TableFunctionInput &data_p, DataChunk &output) {
	auto &data = data_p.global_state->Cast<ICUCalendarData>();
	idx_t index = 0;
	while (index < STANDARD_VECTOR_SIZE) {
		if (!data.calendars) {
			break;
		}

		UErrorCode status = U_ZERO_ERROR;
		auto calendar = data.calendars->snext(status);
		if (U_FAILURE(status) || !calendar) {
			break;
		}

		//	The calendar name is all we have
		std::string utf8;
		calendar->toUTF8String(utf8);
		output.SetValue(0, index, Value(utf8));

		++index;
	}
	output.SetCardinality(index);
}

static void SetICUCalendar(ClientContext &context, SetScope scope, Value &parameter) {
	const auto name = parameter.Value::GetValueUnsafe<string>();
	string locale_key = "@calendar=" + name;
	icu::Locale locale(locale_key.c_str());

	UErrorCode status = U_ZERO_ERROR;
	duckdb::unique_ptr<icu::Calendar> cal(icu::Calendar::createInstance(locale, status));
	if (U_FAILURE(status) || name != cal->getType()) {
		throw NotImplementedException("Unknown Calendar setting");
	}
}

static duckdb::unique_ptr<FunctionData> ICUNoAccentCollateBind(ClientContext &context, ScalarFunction &bound_function,
                                                       vector<duckdb::unique_ptr<Expression>> &arguments) {
	/**
	 * This collation function is inpired on the Postgres "ignore_accents":
	 * See: https://www.postgresql.org/docs/current/collation.html
	 * CREATE COLLATION ignore_accents (provider = icu, locale = 'und-u-ks-level1-kc-true', deterministic = false);
	 *
	 * Also, according with the source file: postgres/src/backend/utils/adt/pg_locale.c.
	 * "und-u-kc-ks-level1" is converted to the equivalent ICU format locale ID,
	 * e.g. "und@colcaselevel=yes;colstrength=primary"
	 *
	*/
	UErrorCode status = U_ZERO_ERROR;
	unique_ptr<icu::Collator> collator(icu::Collator::createInstance(status));
	// icu::Collator *collator(icu::Collator::createInstance(status));
	// UCollator *collator = ucol_open("und-u-ks-level1-kc-true", &status);
	if (U_FAILURE(status)) {
		auto error_name = u_errorName(status);
		throw InvalidInputException("Failed to create ICU noaccent collator: %s", error_name);
	}
	collator->setStrength(icu::Collator::PRIMARY);
	collator->setAttribute(UColAttribute::UCOL_CASE_LEVEL, UColAttributeValue::UCOL_ON, status);
	if (U_FAILURE(status)) {
		auto error_name = u_errorName(status);
		throw InvalidInputException("Failed to set ICU collator attribute %s: %s", UColAttribute::UCOL_CASE_LEVEL, error_name);
	}

	// UColAttribute uattr;
    // UColAttributeValue uvalue;

	// uattr = UColAttribute::UCOL_STRENGTH;
	// uvalue = UColAttributeValue::UCOL_PRIMARY;
	// // ucol_setAttribute(collator->toUCollator(), uattr, uvalue, &status);
	// ucol_setAttribute(collator, uattr, uvalue, &status);
	// if (U_FAILURE(status)) {
	// 	auto error_name = u_errorName(status);
	// 	throw InvalidInputException("Failed to set ICU collator attribute %s: %s", UColAttribute::UCOL_STRENGTH, error_name);
	// }

	// uattr = UColAttribute::UCOL_CASE_LEVEL;
	// uvalue = UColAttributeValue::UCOL_ON;
	// // ucol_setAttribute(collator->toUCollator(), uattr, uvalue, &status);
	// ucol_setAttribute(collator, uattr, uvalue, &status);
	// if (U_FAILURE(status)) {
	// 	auto error_name = u_errorName(status);
	// 	throw InvalidInputException("Failed to set ICU collator attribute %s: %s", UColAttribute::UCOL_CASE_LEVEL, error_name);
	// }

	return make_uniq<IcuBindData>(std::move(collator));
	// return make_uniq<IcuBindData>(std::move(unique_ptr<icu::Collator>(icu::Collator::fromUCollator(collator))));
}

static void LoadInternal(DuckDB &ddb) {
	auto &db = *ddb.instance;

	// iterate over all the collations
	int32_t count;
	auto locales = icu::Collator::getAvailableLocales(count);
	for (int32_t i = 0; i < count; i++) {
		string collation;
		if (string(locales[i].getCountry()).empty()) {
			// language only
			collation = locales[i].getLanguage();
		} else {
			// language + country
			collation = locales[i].getLanguage() + string("_") + locales[i].getCountry();
		}
		collation = StringUtil::Lower(collation);

		CreateCollationInfo info(collation, GetICUCollateFunction(collation), false, false);
		ExtensionUtil::RegisterCollation(db, info);
	}

	CreateCollationInfo info("icu_noaccent", GetICUFunction("icu_noaccent", ICUNoAccentCollateBind), false, false);
	ExtensionUtil::RegisterCollation(db, info);

	ScalarFunction sort_key("icu_sort_key", {LogicalType::VARCHAR, LogicalType::VARCHAR}, LogicalType::VARCHAR,
	                        ICUCollateFunction, ICUSortKeyBind);
	ExtensionUtil::RegisterFunction(db, sort_key);

	// Time Zones
	auto &config = DBConfig::GetConfig(db);
	duckdb::unique_ptr<icu::TimeZone> tz(icu::TimeZone::createDefault());
	icu::UnicodeString tz_id;
	std::string tz_string;
	tz->getID(tz_id).toUTF8String(tz_string);
	config.AddExtensionOption("TimeZone", "The current time zone", LogicalType::VARCHAR, Value(tz_string),
	                          SetICUTimeZone);

	RegisterICUDateAddFunctions(db);
	RegisterICUDatePartFunctions(db);
	RegisterICUDateSubFunctions(db);
	RegisterICUDateTruncFunctions(db);
	RegisterICUMakeDateFunctions(db);
	RegisterICUTableRangeFunctions(db);
	RegisterICUListRangeFunctions(db);
	RegisterICUStrptimeFunctions(db);
	RegisterICUTimeBucketFunctions(db);
	RegisterICUTimeZoneFunctions(db);

	// Calendars
	UErrorCode status = U_ZERO_ERROR;
	duckdb::unique_ptr<icu::Calendar> cal(icu::Calendar::createInstance(status));
	config.AddExtensionOption("Calendar", "The current calendar", LogicalType::VARCHAR, Value(cal->getType()),
	                          SetICUCalendar);

	TableFunction cal_names("icu_calendar_names", {}, ICUCalendarFunction, ICUCalendarBind, ICUCalendarInit);
	ExtensionUtil::RegisterFunction(db, cal_names);
}

void IcuExtension::Load(DuckDB &ddb) {
	LoadInternal(ddb);
}

std::string IcuExtension::Name() {
	return "icu";
}

} // namespace duckdb

extern "C" {

DUCKDB_EXTENSION_API void icu_init(duckdb::DatabaseInstance &db) { // NOLINT
	duckdb::DuckDB db_wrapper(db);
	duckdb::LoadInternal(db_wrapper);
}

DUCKDB_EXTENSION_API const char *icu_version() { // NOLINT
	return duckdb::DuckDB::LibraryVersion();
}
}

#ifndef DUCKDB_EXTENSION_MAIN
#error DUCKDB_EXTENSION_MAIN not defined
#endif<|MERGE_RESOLUTION|>--- conflicted
+++ resolved
@@ -171,7 +171,6 @@
 	}
 }
 
-<<<<<<< HEAD
 static void ICUCollateSerialize(Serializer &serializer, const optional_ptr<FunctionData> bind_data,
                                 const ScalarFunction &function) {
 	throw NotImplementedException("FIXME: serialize icu-collate");
@@ -185,13 +184,6 @@
 	ScalarFunction result(collation, {LogicalType::VARCHAR}, LogicalType::VARCHAR, ICUCollateFunction, bind_func);
 	result.serialize = ICUCollateSerialize;
 	result.deserialize = ICUCollateDeserialize;
-=======
-static ScalarFunction GetICUCollateFunction(const string &collation) {
-	string fname = IcuBindData::EncodeFunctionName(collation);
-	ScalarFunction result(fname, {LogicalType::VARCHAR}, LogicalType::VARCHAR, ICUCollateFunction, ICUCollateBind);
-	result.serialize = IcuBindData::Serialize;
-	result.deserialize = IcuBindData::Deserialize;
->>>>>>> 57193072
 	return result;
 }
 
